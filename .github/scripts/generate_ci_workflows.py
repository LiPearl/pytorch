#!/usr/bin/env python3

from dataclasses import asdict, dataclass, field
from pathlib import Path
from typing import Dict, Set

import jinja2
import json
import os
<<<<<<< HEAD
=======
import sys
>>>>>>> fe0f9d1d
from typing_extensions import Literal

YamlShellBool = Literal["''", 1]
Arch = Literal["windows", "linux"]

DOCKER_REGISTRY = "308535385114.dkr.ecr.us-east-1.amazonaws.com"
GITHUB_DIR = Path(__file__).resolve().parent.parent

WINDOWS_CPU_TEST_RUNNER = "windows.4xlarge"
WINDOWS_CUDA_TEST_RUNNER = "windows.8xlarge.nvidia.gpu"
WINDOWS_RUNNERS = {
    WINDOWS_CPU_TEST_RUNNER,
    WINDOWS_CUDA_TEST_RUNNER,
}

LINUX_CPU_TEST_RUNNER = "linux.2xlarge"
LINUX_CUDA_TEST_RUNNER = "linux.8xlarge.nvidia.gpu"
LINUX_RUNNERS = {
    LINUX_CPU_TEST_RUNNER,
    LINUX_CUDA_TEST_RUNNER,
}

CUDA_RUNNERS = {
    WINDOWS_CUDA_TEST_RUNNER,
    LINUX_CUDA_TEST_RUNNER,
}
CPU_RUNNERS = {
    WINDOWS_CPU_TEST_RUNNER,
    LINUX_CPU_TEST_RUNNER,
}

LABEL_CIFLOW_ALL = "ciflow/all"
LABEL_CIFLOW_BAZEL = "ciflow/bazel"
LABEL_CIFLOW_COVERAGE = "ciflow/coverage"
LABEL_CIFLOW_CPU = "ciflow/cpu"
LABEL_CIFLOW_CUDA = "ciflow/cuda"
LABEL_CIFLOW_DEFAULT = "ciflow/default"
LABEL_CIFLOW_LIBTORCH = "ciflow/libtorch"
LABEL_CIFLOW_LINUX = "ciflow/linux"
LABEL_CIFLOW_SCHEDULED = "ciflow/scheduled"
LABEL_CIFLOW_SLOW = "ciflow/slow"
LABEL_CIFLOW_WIN = "ciflow/win"
LABEL_CIFLOW_XLA = "ciflow/xla"
LABEL_CIFLOW_NOARCH = "ciflow/noarch"


@dataclass
class CIFlowConfig:
    enabled: bool = False
    labels: Set[str] = field(default_factory=set)
    trigger_action: str = 'unassigned'
    trigger_actor: str = 'pytorchbot'
    root_job_name: str = 'ciflow_should_run'
    root_job_condition: str = ''

    # trigger_action_only controls if we listen only on the trigger_action of a pull_request.
    # If it's False, we listen on all default pull_request actions, this is useful when
    # ciflow (via probot) is not automated yet.
    trigger_action_only: bool = False

    def gen_root_job_condition(self) -> None:
        # TODO: Make conditions strict
        # At the beginning of the rollout of ciflow, we keep everything the same as what we have
        # Once fully rollout, we can have strict constraints
        # e.g. ADD      env.GITHUB_ACTOR == '{self.trigger_actor}
        #      REMOVE   github.event.action !='{self.trigger_action}'
        label_conditions = [
            f"contains(github.event.pull_request.labels.*.name, '{label}')" for label in sorted(self.labels)]
        self.root_job_condition = f"(github.event_name != 'pull_request') || " \
            f"(github.event.action !='{self.trigger_action}') || " \
            f"({' || '.join(label_conditions)})"

    def reset_root_job(self) -> None:
        self.root_job_name = ''
        self.root_job_condition = ''

    def __post_init__(self) -> None:
        if not self.enabled:
            self.reset_root_job()
            return
        self.labels.add(LABEL_CIFLOW_ALL)
        self.gen_root_job_condition()


@dataclass
class CIFlowRuleset:
    version = 'v1'
    output_file = f'{GITHUB_DIR}/generated-ciflow-ruleset.json'
    label_rules: Dict[str, Set[str]] = field(default_factory=dict)

    def add_label_rule(self, labels: Set[str], workflow_name: str) -> None:
        for label in labels:
            if label in self.label_rules:
                self.label_rules[label].add(workflow_name)
            else:
                self.label_rules[label] = {workflow_name}

    def generate_json(self) -> None:
<<<<<<< HEAD
        output = {
=======
        GENERATED = "generated"  # Note that please keep the variable GENERATED otherwise phabricator will hide the whole file
        output = {
            "__comment": f"@{GENERATED} DO NOT EDIT MANUALLY, Generation script: .github/scripts/generate_ci_workflows.py",
>>>>>>> fe0f9d1d
            "version": self.version,
            "label_rules": {
                label: sorted(list(workflows))
                for label, workflows in self.label_rules.items()
            }
        }
        with open(self.output_file, 'w') as outfile:
            json.dump(output, outfile, indent=2, sort_keys=True)
            outfile.write('\n')


@dataclass
class CIWorkflow:
    # Required fields
    arch: Arch
    build_environment: str
    test_runner_type: str

    # Optional fields
    ciflow_config: CIFlowConfig = field(default_factory=CIFlowConfig)
    cuda_version: str = ''
    docker_image_base: str = ''
    enable_doc_jobs: bool = False
    exclude_test: bool = False
    is_coverage: bool = False
    is_libtorch: bool = False
    is_scheduled: str = ''
    num_test_shards: int = 1
    on_pull_request: bool = False
    only_build_on_pull_request: bool = False
    only_run_smoke_tests_on_pull_request: bool = False
    num_test_shards_on_pull_request: int = -1
    distributed_test: bool = True

    # The following variables will be set as environment variables,
    # so it's easier for both shell and Python scripts to consume it if false is represented as the empty string.
    enable_jit_legacy_test: YamlShellBool = "''"
    enable_distributed_test: YamlShellBool = "''"
    enable_multigpu_test: YamlShellBool = "''"
    enable_nogpu_no_avx_test: YamlShellBool = "''"
    enable_nogpu_no_avx2_test: YamlShellBool = "''"
    enable_slow_test: YamlShellBool = "''"
    enable_docs_test: YamlShellBool = "''"
    enable_backwards_compat_test: YamlShellBool = "''"
    enable_xla_test: YamlShellBool = "''"
    enable_noarch_test: YamlShellBool = "''"

    def __post_init__(self) -> None:
        if self.is_libtorch:
            self.exclude_test = True

        if not self.on_pull_request:
            self.only_build_on_pull_request = False

        if self.distributed_test:
            self.enable_distributed_test = 1

        # If num_test_shards_on_pull_request is not user-defined, default to num_test_shards unless we are
        # only running smoke tests on the pull request.
        if self.num_test_shards_on_pull_request == -1:
            # Don't waste resources on runner spinup and cooldown for another shard if we are only running a few tests
            if self.only_run_smoke_tests_on_pull_request:
                self.num_test_shards_on_pull_request = 1
            else:
                self.num_test_shards_on_pull_request = self.num_test_shards
        self.assert_valid()

    def assert_valid(self) -> None:
        err_message = f"invalid test_runner_type for {self.arch}: {self.test_runner_type}"
        if self.arch == 'linux':
            assert self.test_runner_type in LINUX_RUNNERS, err_message
        if self.arch == 'windows':
            assert self.test_runner_type in WINDOWS_RUNNERS, err_message

        if self.ciflow_config.enabled:
            # make sure if LABEL_CIFLOW_DEFAULT is set, we then need to set trigger_action_only to False
            assert self.ciflow_config.trigger_action_only != (LABEL_CIFLOW_DEFAULT in self.ciflow_config.labels)
            assert self.on_pull_request
            assert LABEL_CIFLOW_ALL in self.ciflow_config.labels
            assert LABEL_CIFLOW_ALL in self.ciflow_config.root_job_condition
            if self.arch == 'linux':
                assert LABEL_CIFLOW_LINUX in self.ciflow_config.labels
            if self.arch == 'windows':
                assert LABEL_CIFLOW_WIN in self.ciflow_config.labels
            if self.test_runner_type in CUDA_RUNNERS:
                assert LABEL_CIFLOW_CUDA in self.ciflow_config.labels
            if self.test_runner_type in CPU_RUNNERS:
                assert LABEL_CIFLOW_CPU in self.ciflow_config.labels

    def generate_workflow_file(self, workflow_template: jinja2.Template) -> None:
        output_file_path = GITHUB_DIR / f"workflows/generated-{self.build_environment}.yml"
        with open(output_file_path, "w") as output_file:
            GENERATED = "generated"  # Note that please keep the variable GENERATED otherwise phabricator will hide the whole file
            output_file.writelines([f"# @{GENERATED} DO NOT EDIT MANUALLY\n"])
<<<<<<< HEAD
            output_file.write(workflow_template.render(asdict(self)))
            output_file.write("\n")
=======
            try:
                content = workflow_template.render(asdict(self))
            except Exception as e:
                print(f"Failed on template: {workflow_template}", file=sys.stderr)
                raise e
            output_file.write(content)
            if content[-1] != "\n":
                output_file.write("\n")
>>>>>>> fe0f9d1d
        print(output_file_path)


WINDOWS_WORKFLOWS = [
    CIWorkflow(
        arch="windows",
        build_environment="win-vs2019-cpu-py3",
        cuda_version="cpu",
        test_runner_type=WINDOWS_CPU_TEST_RUNNER,
        on_pull_request=True,
        num_test_shards=2,
        ciflow_config=CIFlowConfig(
            enabled=True,
            labels={LABEL_CIFLOW_DEFAULT, LABEL_CIFLOW_CPU, LABEL_CIFLOW_WIN}
        ),
    ),
    CIWorkflow(
        arch="windows",
<<<<<<< HEAD
        build_environment="win-vs2019-cuda10.1-py3",
        cuda_version="10.1",
=======
        build_environment="win-vs2019-cuda10.2-py3",
        cuda_version="10.2",
>>>>>>> fe0f9d1d
        test_runner_type=WINDOWS_CUDA_TEST_RUNNER,
        on_pull_request=True,
        only_run_smoke_tests_on_pull_request=True,
        num_test_shards=2,
        ciflow_config=CIFlowConfig(
            enabled=True,
            labels={LABEL_CIFLOW_DEFAULT, LABEL_CIFLOW_CUDA, LABEL_CIFLOW_WIN}
        ),
    ),
    CIWorkflow(
        arch="windows",
<<<<<<< HEAD
        build_environment="win-vs2019-cuda11.1-py3",
        cuda_version="11.1",
=======
        build_environment="win-vs2019-cuda11.3-py3",
        cuda_version="11.3",
>>>>>>> fe0f9d1d
        test_runner_type=WINDOWS_CUDA_TEST_RUNNER,
        num_test_shards=2,
        on_pull_request=True,
        ciflow_config=CIFlowConfig(
            enabled=True,
            trigger_action_only=True,
            labels={LABEL_CIFLOW_CUDA, LABEL_CIFLOW_WIN}
        ),
    ),
    CIWorkflow(
        arch="windows",
<<<<<<< HEAD
        build_environment="periodic-win-vs2019-cuda11.3-py3",
        cuda_version="11.3",
=======
        build_environment="periodic-win-vs2019-cuda11.1-py3",
        cuda_version="11.1",
>>>>>>> fe0f9d1d
        test_runner_type=WINDOWS_CUDA_TEST_RUNNER,
        num_test_shards=2,
        is_scheduled="45 0,4,8,12,16,20 * * *",
        on_pull_request=True,
        ciflow_config=CIFlowConfig(
            enabled=True,
            trigger_action_only=True,
<<<<<<< HEAD
            labels={'ciflow/scheduled'}
=======
            labels={LABEL_CIFLOW_SCHEDULED, LABEL_CIFLOW_WIN, LABEL_CIFLOW_CUDA}
>>>>>>> fe0f9d1d
        ),
    ),
]

LINUX_WORKFLOWS = [
    CIWorkflow(
        arch="linux",
        build_environment="linux-xenial-py3.6-gcc5.4",
        docker_image_base=f"{DOCKER_REGISTRY}/pytorch/pytorch-linux-xenial-py3.6-gcc5.4",
        test_runner_type=LINUX_CPU_TEST_RUNNER,
        on_pull_request=True,
        enable_doc_jobs=True,
        enable_docs_test=1,
        enable_backwards_compat_test=1,
        num_test_shards=2,
        ciflow_config=CIFlowConfig(
            enabled=True,
            labels={LABEL_CIFLOW_DEFAULT, LABEL_CIFLOW_LINUX, LABEL_CIFLOW_CPU}
        ),
    ),
    CIWorkflow(
        arch="linux",
        build_environment="paralleltbb-linux-xenial-py3.6-gcc5.4",
        docker_image_base=f"{DOCKER_REGISTRY}/pytorch/pytorch-linux-xenial-py3.6-gcc5.4",
        test_runner_type=LINUX_CPU_TEST_RUNNER,
        # This is a master only job despite on_pull_request is set to True
        on_pull_request=True,
        ciflow_config=CIFlowConfig(
            enabled=True,
            trigger_action_only=True,
            labels={LABEL_CIFLOW_LINUX, LABEL_CIFLOW_CPU},
        ),
    ),
    CIWorkflow(
        arch="linux",
        build_environment="parallelnative-linux-xenial-py3.6-gcc5.4",
        docker_image_base=f"{DOCKER_REGISTRY}/pytorch/pytorch-linux-xenial-py3.6-gcc5.4",
        test_runner_type=LINUX_CPU_TEST_RUNNER,
        # This is a master only job despite on_pull_request is set to True
        on_pull_request=True,
        ciflow_config=CIFlowConfig(
            enabled=True,
            trigger_action_only=True,
            labels={LABEL_CIFLOW_LINUX, LABEL_CIFLOW_CPU},
        ),
    ),
    # Build PyTorch with BUILD_CAFFE2=OFF
    CIWorkflow(
        arch="linux",
        build_environment="puretorch-linux-xenial-py3.6-gcc5.4",
        docker_image_base=f"{DOCKER_REGISTRY}/pytorch/pytorch-linux-xenial-py3.6-gcc5.4",
        test_runner_type=LINUX_CPU_TEST_RUNNER,
        exclude_test=True,
        # This is a master only job despite on_pull_request is set to True
        on_pull_request=True,
        ciflow_config=CIFlowConfig(
            enabled=True,
            trigger_action_only=True,
            labels={LABEL_CIFLOW_LINUX, LABEL_CIFLOW_CPU},
        ),
    ),
    # CIWorkflow(
    #     arch="linux",
    #     build_environment="linux-xenial-py3.6-gcc7",
    #     docker_image_base=f"{DOCKER_REGISTRY}/pytorch/pytorch-linux-xenial-py3.6-gcc7",
    #     test_runner_type=LINUX_CPU_TEST_RUNNER,
    # ),
    # CIWorkflow(
    #     arch="linux",
    #     build_environment="linux-xenial-py3.6-clang5-asan",
    #     docker_image_base=f"{DOCKER_REGISTRY}/pytorch/pytorch-linux-xenial-py3-clang5-asan",
    #     test_runner_type=LINUX_CPU_TEST_RUNNER,
    # ),
    # CIWorkflow(
    #     arch="linux",
    #     build_environment="linux-xenial-py3.6-clang7-onnx",
    #     docker_image_base=f"{DOCKER_REGISTRY}/pytorch/pytorch-linux-xenial-py3-clang7-onnx",
    #     test_runner_type=LINUX_CPU_TEST_RUNNER,
    # ),
    CIWorkflow(
        arch="linux",
        build_environment="linux-bionic-cuda10.2-py3.9-gcc7",
        docker_image_base=f"{DOCKER_REGISTRY}/pytorch/pytorch-linux-bionic-cuda10.2-cudnn7-py3.9-gcc7",
        test_runner_type=LINUX_CUDA_TEST_RUNNER,
        num_test_shards=2,
        on_pull_request=True,
        ciflow_config=CIFlowConfig(
            enabled=True,
            trigger_action_only=True,
            labels={LABEL_CIFLOW_SLOW, LABEL_CIFLOW_LINUX, LABEL_CIFLOW_CUDA}
        ),
    ),
    CIWorkflow(
        arch="linux",
        build_environment="linux-xenial-cuda10.2-py3.6-gcc7",
        docker_image_base=f"{DOCKER_REGISTRY}/pytorch/pytorch-linux-xenial-cuda10.2-cudnn7-py3-gcc7",
        test_runner_type=LINUX_CUDA_TEST_RUNNER,
        enable_jit_legacy_test=1,
        enable_multigpu_test=1,
        enable_nogpu_no_avx_test=1,
        enable_nogpu_no_avx2_test=1,
        enable_slow_test=1,
        num_test_shards=2,
        on_pull_request=True,
        ciflow_config=CIFlowConfig(
            enabled=True,
            trigger_action_only=True,
            labels=set([LABEL_CIFLOW_SLOW, LABEL_CIFLOW_LINUX, LABEL_CIFLOW_CUDA]),
        ),
    ),
    CIWorkflow(
        arch="linux",
        build_environment="libtorch-linux-xenial-cuda10.2-py3.6-gcc7",
        docker_image_base=f"{DOCKER_REGISTRY}/pytorch/pytorch-linux-xenial-cuda10.2-cudnn7-py3-gcc7",
        test_runner_type=LINUX_CUDA_TEST_RUNNER,
        is_libtorch=True,
        on_pull_request=True,
        ciflow_config=CIFlowConfig(
            enabled=True,
            trigger_action_only=True,
            labels=set([LABEL_CIFLOW_LIBTORCH, LABEL_CIFLOW_LINUX, LABEL_CIFLOW_CUDA]),
        ),
    ),
    CIWorkflow(
        arch="linux",
<<<<<<< HEAD
        build_environment="linux-xenial-cuda11.1-py3.6-gcc7",
        docker_image_base=f"{DOCKER_REGISTRY}/pytorch/pytorch-linux-xenial-cuda11.1-cudnn8-py3-gcc7",
=======
        build_environment="linux-xenial-cuda11.3-py3.6-gcc7",
        docker_image_base=f"{DOCKER_REGISTRY}/pytorch/pytorch-linux-xenial-cuda11.3-cudnn8-py3-gcc7",
>>>>>>> fe0f9d1d
        test_runner_type=LINUX_CUDA_TEST_RUNNER,
        num_test_shards=2,
        on_pull_request=True,
        ciflow_config=CIFlowConfig(
            enabled=True,
            labels=set([LABEL_CIFLOW_DEFAULT, LABEL_CIFLOW_LINUX, LABEL_CIFLOW_CUDA]),
        ),
    ),
    CIWorkflow(
        arch="linux",
<<<<<<< HEAD
        build_environment="libtorch-linux-xenial-cuda11.1-py3.6-gcc7",
        docker_image_base=f"{DOCKER_REGISTRY}/pytorch/pytorch-linux-xenial-cuda11.1-cudnn8-py3-gcc7",
=======
        build_environment="libtorch-linux-xenial-cuda11.3-py3.6-gcc7",
        docker_image_base=f"{DOCKER_REGISTRY}/pytorch/pytorch-linux-xenial-cuda11.3-cudnn8-py3-gcc7",
>>>>>>> fe0f9d1d
        test_runner_type=LINUX_CUDA_TEST_RUNNER,
        is_libtorch=True,
        on_pull_request=True,
        ciflow_config=CIFlowConfig(
            enabled=True,
            trigger_action_only=True,
            labels=set([LABEL_CIFLOW_LIBTORCH, LABEL_CIFLOW_LINUX, LABEL_CIFLOW_CUDA]),
        ),
    ),
    CIWorkflow(
        arch="linux",
<<<<<<< HEAD
        build_environment="periodic-linux-xenial-cuda11.3-py3.6-gcc7",
        docker_image_base=f"{DOCKER_REGISTRY}/pytorch/pytorch-linux-xenial-cuda11.3-cudnn8-py3-gcc7",
=======
        build_environment="periodic-linux-xenial-cuda11.1-py3.6-gcc7",
        docker_image_base=f"{DOCKER_REGISTRY}/pytorch/pytorch-linux-xenial-cuda11.1-cudnn8-py3-gcc7",
>>>>>>> fe0f9d1d
        test_runner_type=LINUX_CUDA_TEST_RUNNER,
        num_test_shards=2,
        is_scheduled="45 0,4,8,12,16,20 * * *",
        on_pull_request=True,
        ciflow_config=CIFlowConfig(
            enabled=True,
            trigger_action_only=True,
<<<<<<< HEAD
            labels={'ciflow/scheduled'}
=======
            labels={LABEL_CIFLOW_SCHEDULED, LABEL_CIFLOW_LINUX, LABEL_CIFLOW_CUDA}
>>>>>>> fe0f9d1d
        ),
    ),
    CIWorkflow(
        arch="linux",
<<<<<<< HEAD
        build_environment="periodic-libtorch-linux-xenial-cuda11.3-py3.6-gcc7",
        docker_image_base=f"{DOCKER_REGISTRY}/pytorch/pytorch-linux-xenial-cuda11.3-cudnn8-py3-gcc7",
=======
        build_environment="periodic-libtorch-linux-xenial-cuda11.1-py3.6-gcc7",
        docker_image_base=f"{DOCKER_REGISTRY}/pytorch/pytorch-linux-xenial-cuda11.1-cudnn8-py3-gcc7",
>>>>>>> fe0f9d1d
        test_runner_type=LINUX_CUDA_TEST_RUNNER,
        is_libtorch=True,
        is_scheduled="45 0,4,8,12,16,20 * * *",
        on_pull_request=True,
        ciflow_config=CIFlowConfig(
            enabled=True,
            trigger_action_only=True,
<<<<<<< HEAD
            labels={'ciflow/scheduled'},
=======
            labels={LABEL_CIFLOW_SCHEDULED, LABEL_CIFLOW_LINUX, LABEL_CIFLOW_LIBTORCH, LABEL_CIFLOW_CUDA},
>>>>>>> fe0f9d1d
        ),
    ),
    CIWorkflow(
        arch="linux",
        build_environment="linux-bionic-py3.8-gcc9-coverage",
        docker_image_base=f"{DOCKER_REGISTRY}/pytorch/pytorch-linux-bionic-py3.8-gcc9",
        test_runner_type=LINUX_CPU_TEST_RUNNER,
        on_pull_request=True,
        is_coverage=True,
        num_test_shards=2,
        ciflow_config=CIFlowConfig(
            enabled=True,
            labels={LABEL_CIFLOW_DEFAULT, LABEL_CIFLOW_COVERAGE, LABEL_CIFLOW_LINUX, LABEL_CIFLOW_CPU},
        ),
    ),
    CIWorkflow(
        arch="linux",
        build_environment="linux-bionic-py3.6-clang9",
        docker_image_base=f"{DOCKER_REGISTRY}/pytorch/pytorch-linux-bionic-py3.6-clang9",
        test_runner_type=LINUX_CPU_TEST_RUNNER,
        on_pull_request=True,
        num_test_shards=2,
        distributed_test=False,
        enable_noarch_test=1,
        ciflow_config=CIFlowConfig(
            enabled=True,
            labels={LABEL_CIFLOW_DEFAULT, LABEL_CIFLOW_LINUX, LABEL_CIFLOW_CPU, LABEL_CIFLOW_XLA, LABEL_CIFLOW_NOARCH},
        ),
    ),
    # CIWorkflow(
    #     arch="linux",
    #     build_environment="linux-bionic-rocm3.9-py3.6",
    #     docker_image_base=f"{DOCKER_REGISTRY}/pytorch/pytorch-linux-bionic-rocm3.9-py3.6",
    #     test_runner_type=LINUX_CPU_TEST_RUNNER,
    # ),
    # CIWorkflow(
    #     arch="linux",
    #     build_environment="linux-xenial-py3.6-clang5-android-ndk-r19c-x86_32",
    #     docker_image_base=f"{DOCKER_REGISTRY}/pytorch/pytorch-linux-xenial-py3-clang5-android-ndk-r19c",
    #     test_runner_type=LINUX_CPU_TEST_RUNNER,
    # ),
    # CIWorkflow(
    #     arch="linux",
    #     build_environment="linux-xenial-py3.6-clang5-android-ndk-r19c-x86_64",
    #     docker_image_base=f"{DOCKER_REGISTRY}/pytorch/pytorch-linux-xenial-py3-clang5-android-ndk-r19c",
    #     test_runner_type=LINUX_CPU_TEST_RUNNER,
    # ),
    # CIWorkflow(
    #     arch="linux",
    #     build_environment="linux-xenial-py3.6-clang5-android-ndk-r19c-arm-v7a",
    #     docker_image_base=f"{DOCKER_REGISTRY}/pytorch/pytorch-linux-xenial-py3-clang5-android-ndk-r19c",
    #     test_runner_type=LINUX_CPU_TEST_RUNNER,
    # ),
    # CIWorkflow(
    #     arch="linux",
    #     build_environment="linux-xenial-py3.6-clang5-android-ndk-r19c-arm-v8a",
    #     docker_image_base=f"{DOCKER_REGISTRY}/pytorch/pytorch-linux-xenial-py3-clang5-android-ndk-r19c",
    #     test_runner_type=LINUX_CPU_TEST_RUNNER,
    # ),
    # CIWorkflow(
    #     arch="linux",
    #     build_environment="linux-xenial-py3.6-clang5-mobile",
    #     docker_image_base=f"{DOCKER_REGISTRY}/pytorch/pytorch-linux-xenial-py3-clang5-asan",
    #     test_runner_type=LINUX_CPU_TEST_RUNNER,
    # ),
    # CIWorkflow(
    #     arch="linux",
    #     build_environment="linux-xenial-py3.6-clang5-mobile-custom-dynamic",
    #     docker_image_base=f"{DOCKER_REGISTRY}/pytorch/pytorch-linux-xenial-py3-clang5-android-ndk-r19c",
    #     test_runner_type=LINUX_CPU_TEST_RUNNER,
    # ),
    # CIWorkflow(
    #     arch="linux",
    #     build_environment="linux-xenial-py3.6-clang5-mobile-custom-static",
    #     docker_image_base=f"{DOCKER_REGISTRY}/pytorch/pytorch-linux-xenial-py3-clang5-android-ndk-r19c",
    #     test_runner_type=LINUX_CPU_TEST_RUNNER,
    # ),
    # CIWorkflow(
    #     arch="linux",
    #     build_environment="linux-xenial-py3.6-clang5-mobile-code-analysis",
    #     docker_image_base=f"{DOCKER_REGISTRY}/pytorch/pytorch-linux-xenial-py3-clang5-android-ndk-r19c",
    #     test_runner_type=LINUX_CPU_TEST_RUNNER,
    # ),
]


BAZEL_WORKFLOWS = [
    CIWorkflow(
        arch="linux",
        build_environment="linux-xenial-py3.6-gcc7-bazel-test",
        docker_image_base=f"{DOCKER_REGISTRY}/pytorch/pytorch-linux-bionic-cuda10.2-cudnn7-py3.9-gcc7",
        test_runner_type=LINUX_CPU_TEST_RUNNER,
        on_pull_request=True,
        ciflow_config=CIFlowConfig(
            enabled=True,
<<<<<<< HEAD
            labels=set(['ciflow/default']),
=======
            labels={LABEL_CIFLOW_DEFAULT, LABEL_CIFLOW_BAZEL, LABEL_CIFLOW_CPU, LABEL_CIFLOW_LINUX},
>>>>>>> fe0f9d1d
        ),
    ),
]

if __name__ == "__main__":
    jinja_env = jinja2.Environment(
        variable_start_string="!{{",
        loader=jinja2.FileSystemLoader(str(GITHUB_DIR.joinpath("templates"))),
        undefined=jinja2.StrictUndefined,
    )
    template_and_workflows = [
        (jinja_env.get_template("linux_ci_workflow.yml.j2"), LINUX_WORKFLOWS),
        (jinja_env.get_template("windows_ci_workflow.yml.j2"), WINDOWS_WORKFLOWS),
        (jinja_env.get_template("bazel_ci_workflow.yml.j2"), BAZEL_WORKFLOWS),
    ]
    # Delete the existing generated files first, this should align with .gitattributes file description.
    existing_workflows = GITHUB_DIR.glob("workflows/generated-*")
    for w in existing_workflows:
        try:
            os.remove(w)
        except Exception as e:
            print(f"Error occurred when deleting file {w}: {e}")

    ciflow_ruleset = CIFlowRuleset()
    for template, workflows in template_and_workflows:
        for workflow in workflows:
            workflow.generate_workflow_file(workflow_template=template)

            if workflow.ciflow_config.enabled:
                ciflow_ruleset.add_label_rule(workflow.ciflow_config.labels, workflow.build_environment)
            elif workflow.on_pull_request:
                # If ciflow is disabled but still on_pull_request, we can denote
<<<<<<< HEAD
                # it as a special label 'ciflow/default' in the ruleset, which will be later
                # turned into an actual 'ciflow/default' label in the workflow.
                # During the rollout phase, it has the same effect as 'ciflow/default'
                ciflow_ruleset.add_label_rule({'ciflow/default'}, workflow.build_environment)
=======
                # it as a special label LABEL_CIFLOW_DEFAULT in the ruleset, which will be later
                # turned into an actual LABEL_CIFLOW_DEFAULT label in the workflow.
                # During the rollout phase, it has the same effect as LABEL_CIFLOW_DEFAULT
                ciflow_ruleset.add_label_rule({LABEL_CIFLOW_DEFAULT}, workflow.build_environment)
>>>>>>> fe0f9d1d
    ciflow_ruleset.generate_json()<|MERGE_RESOLUTION|>--- conflicted
+++ resolved
@@ -7,10 +7,7 @@
 import jinja2
 import json
 import os
-<<<<<<< HEAD
-=======
 import sys
->>>>>>> fe0f9d1d
 from typing_extensions import Literal
 
 YamlShellBool = Literal["''", 1]
@@ -109,13 +106,9 @@
                 self.label_rules[label] = {workflow_name}
 
     def generate_json(self) -> None:
-<<<<<<< HEAD
-        output = {
-=======
         GENERATED = "generated"  # Note that please keep the variable GENERATED otherwise phabricator will hide the whole file
         output = {
             "__comment": f"@{GENERATED} DO NOT EDIT MANUALLY, Generation script: .github/scripts/generate_ci_workflows.py",
->>>>>>> fe0f9d1d
             "version": self.version,
             "label_rules": {
                 label: sorted(list(workflows))
@@ -210,10 +203,6 @@
         with open(output_file_path, "w") as output_file:
             GENERATED = "generated"  # Note that please keep the variable GENERATED otherwise phabricator will hide the whole file
             output_file.writelines([f"# @{GENERATED} DO NOT EDIT MANUALLY\n"])
-<<<<<<< HEAD
-            output_file.write(workflow_template.render(asdict(self)))
-            output_file.write("\n")
-=======
             try:
                 content = workflow_template.render(asdict(self))
             except Exception as e:
@@ -222,7 +211,6 @@
             output_file.write(content)
             if content[-1] != "\n":
                 output_file.write("\n")
->>>>>>> fe0f9d1d
         print(output_file_path)
 
 
@@ -241,13 +229,8 @@
     ),
     CIWorkflow(
         arch="windows",
-<<<<<<< HEAD
-        build_environment="win-vs2019-cuda10.1-py3",
-        cuda_version="10.1",
-=======
         build_environment="win-vs2019-cuda10.2-py3",
         cuda_version="10.2",
->>>>>>> fe0f9d1d
         test_runner_type=WINDOWS_CUDA_TEST_RUNNER,
         on_pull_request=True,
         only_run_smoke_tests_on_pull_request=True,
@@ -259,13 +242,8 @@
     ),
     CIWorkflow(
         arch="windows",
-<<<<<<< HEAD
-        build_environment="win-vs2019-cuda11.1-py3",
-        cuda_version="11.1",
-=======
         build_environment="win-vs2019-cuda11.3-py3",
         cuda_version="11.3",
->>>>>>> fe0f9d1d
         test_runner_type=WINDOWS_CUDA_TEST_RUNNER,
         num_test_shards=2,
         on_pull_request=True,
@@ -277,13 +255,8 @@
     ),
     CIWorkflow(
         arch="windows",
-<<<<<<< HEAD
-        build_environment="periodic-win-vs2019-cuda11.3-py3",
-        cuda_version="11.3",
-=======
         build_environment="periodic-win-vs2019-cuda11.1-py3",
         cuda_version="11.1",
->>>>>>> fe0f9d1d
         test_runner_type=WINDOWS_CUDA_TEST_RUNNER,
         num_test_shards=2,
         is_scheduled="45 0,4,8,12,16,20 * * *",
@@ -291,11 +264,7 @@
         ciflow_config=CIFlowConfig(
             enabled=True,
             trigger_action_only=True,
-<<<<<<< HEAD
-            labels={'ciflow/scheduled'}
-=======
             labels={LABEL_CIFLOW_SCHEDULED, LABEL_CIFLOW_WIN, LABEL_CIFLOW_CUDA}
->>>>>>> fe0f9d1d
         ),
     ),
 ]
@@ -421,13 +390,8 @@
     ),
     CIWorkflow(
         arch="linux",
-<<<<<<< HEAD
-        build_environment="linux-xenial-cuda11.1-py3.6-gcc7",
-        docker_image_base=f"{DOCKER_REGISTRY}/pytorch/pytorch-linux-xenial-cuda11.1-cudnn8-py3-gcc7",
-=======
         build_environment="linux-xenial-cuda11.3-py3.6-gcc7",
         docker_image_base=f"{DOCKER_REGISTRY}/pytorch/pytorch-linux-xenial-cuda11.3-cudnn8-py3-gcc7",
->>>>>>> fe0f9d1d
         test_runner_type=LINUX_CUDA_TEST_RUNNER,
         num_test_shards=2,
         on_pull_request=True,
@@ -438,13 +402,8 @@
     ),
     CIWorkflow(
         arch="linux",
-<<<<<<< HEAD
-        build_environment="libtorch-linux-xenial-cuda11.1-py3.6-gcc7",
-        docker_image_base=f"{DOCKER_REGISTRY}/pytorch/pytorch-linux-xenial-cuda11.1-cudnn8-py3-gcc7",
-=======
         build_environment="libtorch-linux-xenial-cuda11.3-py3.6-gcc7",
         docker_image_base=f"{DOCKER_REGISTRY}/pytorch/pytorch-linux-xenial-cuda11.3-cudnn8-py3-gcc7",
->>>>>>> fe0f9d1d
         test_runner_type=LINUX_CUDA_TEST_RUNNER,
         is_libtorch=True,
         on_pull_request=True,
@@ -456,13 +415,8 @@
     ),
     CIWorkflow(
         arch="linux",
-<<<<<<< HEAD
-        build_environment="periodic-linux-xenial-cuda11.3-py3.6-gcc7",
-        docker_image_base=f"{DOCKER_REGISTRY}/pytorch/pytorch-linux-xenial-cuda11.3-cudnn8-py3-gcc7",
-=======
         build_environment="periodic-linux-xenial-cuda11.1-py3.6-gcc7",
         docker_image_base=f"{DOCKER_REGISTRY}/pytorch/pytorch-linux-xenial-cuda11.1-cudnn8-py3-gcc7",
->>>>>>> fe0f9d1d
         test_runner_type=LINUX_CUDA_TEST_RUNNER,
         num_test_shards=2,
         is_scheduled="45 0,4,8,12,16,20 * * *",
@@ -470,22 +424,13 @@
         ciflow_config=CIFlowConfig(
             enabled=True,
             trigger_action_only=True,
-<<<<<<< HEAD
-            labels={'ciflow/scheduled'}
-=======
             labels={LABEL_CIFLOW_SCHEDULED, LABEL_CIFLOW_LINUX, LABEL_CIFLOW_CUDA}
->>>>>>> fe0f9d1d
-        ),
-    ),
-    CIWorkflow(
-        arch="linux",
-<<<<<<< HEAD
-        build_environment="periodic-libtorch-linux-xenial-cuda11.3-py3.6-gcc7",
-        docker_image_base=f"{DOCKER_REGISTRY}/pytorch/pytorch-linux-xenial-cuda11.3-cudnn8-py3-gcc7",
-=======
+        ),
+    ),
+    CIWorkflow(
+        arch="linux",
         build_environment="periodic-libtorch-linux-xenial-cuda11.1-py3.6-gcc7",
         docker_image_base=f"{DOCKER_REGISTRY}/pytorch/pytorch-linux-xenial-cuda11.1-cudnn8-py3-gcc7",
->>>>>>> fe0f9d1d
         test_runner_type=LINUX_CUDA_TEST_RUNNER,
         is_libtorch=True,
         is_scheduled="45 0,4,8,12,16,20 * * *",
@@ -493,11 +438,7 @@
         ciflow_config=CIFlowConfig(
             enabled=True,
             trigger_action_only=True,
-<<<<<<< HEAD
-            labels={'ciflow/scheduled'},
-=======
             labels={LABEL_CIFLOW_SCHEDULED, LABEL_CIFLOW_LINUX, LABEL_CIFLOW_LIBTORCH, LABEL_CIFLOW_CUDA},
->>>>>>> fe0f9d1d
         ),
     ),
     CIWorkflow(
@@ -593,11 +534,7 @@
         on_pull_request=True,
         ciflow_config=CIFlowConfig(
             enabled=True,
-<<<<<<< HEAD
-            labels=set(['ciflow/default']),
-=======
             labels={LABEL_CIFLOW_DEFAULT, LABEL_CIFLOW_BAZEL, LABEL_CIFLOW_CPU, LABEL_CIFLOW_LINUX},
->>>>>>> fe0f9d1d
         ),
     ),
 ]
@@ -630,15 +567,8 @@
                 ciflow_ruleset.add_label_rule(workflow.ciflow_config.labels, workflow.build_environment)
             elif workflow.on_pull_request:
                 # If ciflow is disabled but still on_pull_request, we can denote
-<<<<<<< HEAD
-                # it as a special label 'ciflow/default' in the ruleset, which will be later
-                # turned into an actual 'ciflow/default' label in the workflow.
-                # During the rollout phase, it has the same effect as 'ciflow/default'
-                ciflow_ruleset.add_label_rule({'ciflow/default'}, workflow.build_environment)
-=======
                 # it as a special label LABEL_CIFLOW_DEFAULT in the ruleset, which will be later
                 # turned into an actual LABEL_CIFLOW_DEFAULT label in the workflow.
                 # During the rollout phase, it has the same effect as LABEL_CIFLOW_DEFAULT
                 ciflow_ruleset.add_label_rule({LABEL_CIFLOW_DEFAULT}, workflow.build_environment)
->>>>>>> fe0f9d1d
     ciflow_ruleset.generate_json()