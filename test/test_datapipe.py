--- conflicted
+++ resolved
@@ -65,8 +65,6 @@
     HAS_DILL = False
 skipIfNoDill = skipIf(not HAS_DILL, "no dill")
 
-<<<<<<< HEAD
-=======
 try:
     import pandas  # type: ignore[import] # noqa: F401 F403
     HAS_PANDAS = True
@@ -74,7 +72,6 @@
     HAS_PANDAS = False
 skipIfNoDataFrames = skipIf(not HAS_PANDAS, "no dataframes (pandas)")
 
->>>>>>> fe0f9d1d
 T_co = TypeVar("T_co", covariant=True)
 
 
@@ -123,8 +120,6 @@
 
 
 class TestDataChunk(TestCase):
-<<<<<<< HEAD
-=======
     def setUp(self):
         self.elements = list(range(10))
         random.shuffle(self.elements)
@@ -141,7 +136,6 @@
     def test_len(self):
         self.assertEqual(len(self.elements), len(self.chunk))
 
->>>>>>> fe0f9d1d
     def test_as_string(self):
         self.assertEqual(str(self.chunk), str(self.elements))
 
@@ -166,15 +160,6 @@
     def test_random_shuffle(self):
         elements = list(range(10))
         chunk: DataChunk[int] = DataChunk(elements)
-<<<<<<< HEAD
-        self.assertEqual(str(chunk), str(elements))
-
-        batch = [elements] * 3
-        chunks: List[DataChunk] = [DataChunk(elements)] * 3
-        self.assertEqual(str(chunk), str(elements))
-
-
-=======
 
         rng = random.Random(0)
         rng.shuffle(chunk)
@@ -185,7 +170,6 @@
         self.assertEqual(chunk, elements)
 
 
->>>>>>> fe0f9d1d
 class TestIterableDataPipeBasic(TestCase):
     def setUp(self):
         ret = create_temp_dir_and_files()
