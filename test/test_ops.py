--- conflicted
+++ resolved
@@ -30,10 +30,7 @@
 class TestCommon(TestCase):
     exact_dtype = True
 
-<<<<<<< HEAD
-    # Validates that each OpInfo specifies its forward and backward dtypes
-    #   correctly for CPU and CUDA devices
-=======
+    # Verifies, on teardown, that no OpInfo is still using dynamic dtypes in CI
     @classmethod
     def tearDownClass(cls):
         super().tearDownClass()
@@ -49,10 +46,8 @@
 
             assert len(filtered_ops) == 0, err_msg
 
-    # Verifies that ops have their unsupported dtypes
-    #   registered correctly by testing that each claimed unsupported dtype
-    #   throws a runtime error
->>>>>>> c6cdb4f1
+    # Validates that each OpInfo specifies its forward and backward dtypes
+    #   correctly for CPU and CUDA devices
     @skipCUDAIfRocm
     @onlyOnCPUAndCUDA
     @ops(op_db, dtypes=OpDTypes.none)
