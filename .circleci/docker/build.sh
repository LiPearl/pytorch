#!/bin/bash

set -ex

image="$1"
shift

if [ -z "${image}" ]; then
  echo "Usage: $0 IMAGE"
  exit 1
fi

function extract_version_from_image_name() {
  eval export $2=$(echo "${image}" | perl -n -e"/$1(\d+(\.\d+)?(\.\d+)?)/ && print \$1")
  if [ "x${!2}" = x ]; then
    echo "variable '$2' not correctly parsed from image='$image'"
    exit 1
  fi
}

function extract_all_from_image_name() {
  # parts $image into array, splitting on '-'
  keep_IFS="$IFS"
  IFS="-"
  declare -a parts=($image)
  IFS="$keep_IFS"
  unset keep_IFS

  for part in "${parts[@]}"; do
    name=$(echo "${part}" | perl -n -e"/([a-zA-Z]+)\d+(\.\d+)?(\.\d+)?/ && print \$1")
    vername="${name^^}_VERSION"
    # "py" is the odd one out, needs this special case
    if [ "x${name}" = xpy ]; then
      vername=ANACONDA_PYTHON_VERSION
    fi
    # skip non-conforming fields such as "pytorch", "linux" or "xenial" without version string
    if [ -n "${name}" ]; then
      extract_version_from_image_name "${name}" "${vername}"
    fi
  done
}

if [[ "$image" == *-xenial* ]]; then
  UBUNTU_VERSION=16.04
elif [[ "$image" == *-artful* ]]; then
  UBUNTU_VERSION=17.10
elif [[ "$image" == *-bionic* ]]; then
  UBUNTU_VERSION=18.04
elif [[ "$image" == *-focal* ]]; then
  UBUNTU_VERSION=20.04
elif [[ "$image" == *ubuntu* ]]; then
  extract_version_from_image_name ubuntu UBUNTU_VERSION
elif [[ "$image" == *centos* ]]; then
  extract_version_from_image_name centos CENTOS_VERSION
fi

if [ -n "${UBUNTU_VERSION}" ]; then
  OS="ubuntu"
elif [ -n "${CENTOS_VERSION}" ]; then
  OS="centos"
else
  echo "Unable to derive operating system base..."
  exit 1
fi

DOCKERFILE="${OS}/Dockerfile"
if [[ "$image" == *cuda* ]]; then
  DOCKERFILE="${OS}-cuda/Dockerfile"
elif [[ "$image" == *rocm* ]]; then
  DOCKERFILE="${OS}-rocm/Dockerfile"
fi

TRAVIS_DL_URL_PREFIX="https://s3.amazonaws.com/travis-python-archives/binaries/ubuntu/14.04/x86_64"

# It's annoying to rename jobs every time you want to rewrite a
# configuration, so we hardcode everything here rather than do it
# from scratch
case "$image" in
  pytorch-linux-xenial-py3.8)
    ANACONDA_PYTHON_VERSION=3.8
    CMAKE_VERSION=3.10.3
    GCC_VERSION=7
    # Do not install PROTOBUF, DB, and VISION as a test
    ;;
  pytorch-linux-xenial-py3.6-gcc5.4)
    ANACONDA_PYTHON_VERSION=3.6
    CMAKE_VERSION=3.10.3
    GCC_VERSION=5
    PROTOBUF=yes
    DB=yes
    VISION=yes
    KATEX=yes
    BREAKPAD=yes
    ;;
  pytorch-linux-xenial-py3.6-gcc7.2)
    ANACONDA_PYTHON_VERSION=3.6
    CMAKE_VERSION=3.10.3
    GCC_VERSION=7
    # Do not install PROTOBUF, DB, and VISION as a test
    ;;
  pytorch-linux-xenial-py3.6-gcc7)
    ANACONDA_PYTHON_VERSION=3.6
    CMAKE_VERSION=3.10.3
    GCC_VERSION=7
    PROTOBUF=yes
    DB=yes
    VISION=yes
    BREAKPAD=yes
    ;;
  pytorch-linux-xenial-cuda10.2-cudnn7-py3-gcc7)
    CUDA_VERSION=10.2
    CUDNN_VERSION=7
    ANACONDA_PYTHON_VERSION=3.6
    CMAKE_VERSION=3.10.3
    GCC_VERSION=7
    PROTOBUF=yes
    DB=yes
    VISION=yes
    KATEX=yes
    BREAKPAD=yes
    ;;
  pytorch-linux-xenial-cuda11.1-cudnn8-py3-gcc7)
    CUDA_VERSION=11.1
    CUDNN_VERSION=8
    ANACONDA_PYTHON_VERSION=3.6
    CMAKE_VERSION=3.10.3
    GCC_VERSION=7
    PROTOBUF=yes
    DB=yes
    VISION=yes
    KATEX=yes
    BREAKPAD=yes
    ;;
  pytorch-linux-xenial-cuda11.3-cudnn8-py3-gcc7)
    CUDA_VERSION=11.3.0 # Deviating from major.minor to conform to nvidia's Docker image names
    CUDNN_VERSION=8
    ANACONDA_PYTHON_VERSION=3.6
    CMAKE_VERSION=3.10.3
    GCC_VERSION=7
    PROTOBUF=yes
    DB=yes
    VISION=yes
    KATEX=yes
    BREAKPAD=yes
    ;;
  pytorch-linux-xenial-py3-clang5-asan)
    ANACONDA_PYTHON_VERSION=3.6
    CLANG_VERSION=5.0
    CMAKE_VERSION=3.10.3
<<<<<<< HEAD
=======
    PROTOBUF=yes
    DB=yes
    VISION=yes
    BREAKPAD=yes
    ;;
  pytorch-linux-xenial-py3-clang7-asan)
    ANACONDA_PYTHON_VERSION=3.6
    CLANG_VERSION=7
>>>>>>> 86df55e4
    PROTOBUF=yes
    DB=yes
    VISION=yes
    BREAKPAD=yes
    ;;
  pytorch-linux-xenial-py3-clang7-onnx)
    ANACONDA_PYTHON_VERSION=3.6
    CLANG_VERSION=7
    CMAKE_VERSION=3.10.3
    PROTOBUF=yes
    DB=yes
    VISION=yes
    BREAKPAD=yes
    ;;
  pytorch-linux-xenial-py3-clang5-android-ndk-r19c)
    ANACONDA_PYTHON_VERSION=3.6
    CLANG_VERSION=5.0
    CMAKE_VERSION=3.10.3
    LLVMDEV=yes
    PROTOBUF=yes
    ANDROID=yes
    ANDROID_NDK_VERSION=r19c
    GRADLE_VERSION=6.8.3
    NINJA_VERSION=1.9.0
    ;;
  pytorch-linux-xenial-py3.6-clang7)
    ANACONDA_PYTHON_VERSION=3.6
    CMAKE_VERSION=3.10.3
    CLANG_VERSION=7
    PROTOBUF=yes
    DB=yes
    VISION=yes
    BREAKPAD=yes
    ;;
  pytorch-linux-bionic-py3.6-clang9)
    ANACONDA_PYTHON_VERSION=3.6
    CLANG_VERSION=9
    PROTOBUF=yes
    DB=yes
    VISION=yes
    BREAKPAD=yes
    VULKAN_SDK_VERSION=1.2.162.1
    SWIFTSHADER=yes
    ;;
  pytorch-linux-bionic-py3.8-gcc9)
    ANACONDA_PYTHON_VERSION=3.8
    GCC_VERSION=9
    PROTOBUF=yes
    DB=yes
    VISION=yes
    BREAKPAD=yes
    BREAKPAD=yes
    ;;
  pytorch-linux-bionic-cuda10.2-cudnn7-py3.6-clang9)
    CUDA_VERSION=10.2
    CUDNN_VERSION=7
    ANACONDA_PYTHON_VERSION=3.6
    CLANG_VERSION=9
    PROTOBUF=yes
    DB=yes
    VISION=yes
    BREAKPAD=yes
    ;;
  pytorch-linux-bionic-cuda10.2-cudnn7-py3.9-gcc7)
    CUDA_VERSION=10.2
    CUDNN_VERSION=7
    ANACONDA_PYTHON_VERSION=3.9
    GCC_VERSION=7
    PROTOBUF=yes
    DB=yes
    VISION=yes
    BREAKPAD=yes
    ;;
  pytorch-linux-bionic-cuda11.0-cudnn8-py3.6-gcc9)
    CUDA_VERSION=11.0
    CUDNN_VERSION=8
    ANACONDA_PYTHON_VERSION=3.6
    GCC_VERSION=9
    PROTOBUF=yes
    DB=yes
    VISION=yes
    BREAKPAD=yes
    ROCM_VERSION=3.9
    ;;
  pytorch-linux-bionic-rocm4.0.1-py3.6)
    ANACONDA_PYTHON_VERSION=3.6
    GCC_VERSION=9
    PROTOBUF=yes
    DB=yes
    VISION=yes
    BREAKPAD=yes
    ROCM_VERSION=4.0.1
    ;;
  pytorch-linux-bionic-rocm4.1-py3.6)
    ANACONDA_PYTHON_VERSION=3.6
    GCC_VERSION=9
    PROTOBUF=yes
    DB=yes
    VISION=yes
    BREAKPAD=yes
    ROCM_VERSION=4.1
    ;;
  pytorch-linux-bionic-rocm4.2-py3.6)
    ANACONDA_PYTHON_VERSION=3.6
    GCC_VERSION=9
    PROTOBUF=yes
    DB=yes
    VISION=yes
    BREAKPAD=yes
    ROCM_VERSION=4.2
    ;;
  *)
    # Catch-all for builds that are not hardcoded.
    PROTOBUF=yes
    DB=yes
    VISION=yes
    BREAKPAD=yes
    echo "image '$image' did not match an existing build configuration"
    if [[ "$image" == *xenial* ]]; then
      CMAKE_VERSION=3.10.3
    fi
    if [[ "$image" == *py* ]]; then
      extract_version_from_image_name py ANACONDA_PYTHON_VERSION
    fi
    if [[ "$image" == *cuda* ]]; then
      extract_version_from_image_name cuda CUDA_VERSION
      extract_version_from_image_name cudnn CUDNN_VERSION
    fi
    if [[ "$image" == *rocm* ]]; then
      extract_version_from_image_name rocm ROCM_VERSION
    fi
    if [[ "$image" == *gcc* ]]; then
      extract_version_from_image_name gcc GCC_VERSION
    fi
    if [[ "$image" == *clang* ]]; then
      extract_version_from_image_name clang CLANG_VERSION
    fi
    if [[ "$image" == *devtoolset* ]]; then
      extract_version_from_image_name devtoolset DEVTOOLSET_VERSION
    fi
    if [[ "$image" == *glibc* ]]; then
      extract_version_from_image_name glibc GLIBC_VERSION
    fi
    if [[ "$image" == *cmake* ]]; then
      extract_version_from_image_name cmake CMAKE_VERSION
    fi
  ;;
esac

# Set Jenkins UID and GID if running Jenkins
if [ -n "${JENKINS:-}" ]; then
  JENKINS_UID=$(id -u jenkins)
  JENKINS_GID=$(id -g jenkins)
fi

tmp_tag=$(basename "$(mktemp -u)" | tr '[:upper:]' '[:lower:]')

# Build image
# TODO: build-arg THRIFT is not turned on for any image, remove it once we confirm
# it's no longer needed.
docker build \
       --no-cache \
       --progress=plain \
       --build-arg "TRAVIS_DL_URL_PREFIX=${TRAVIS_DL_URL_PREFIX}" \
       --build-arg "BUILD_ENVIRONMENT=${image}" \
       --build-arg "PROTOBUF=${PROTOBUF:-}" \
       --build-arg "THRIFT=${THRIFT:-}" \
       --build-arg "LLVMDEV=${LLVMDEV:-}" \
       --build-arg "DB=${DB:-}" \
       --build-arg "VISION=${VISION:-}" \
       --build-arg "EC2=${EC2:-}" \
       --build-arg "JENKINS=${JENKINS:-}" \
       --build-arg "JENKINS_UID=${JENKINS_UID:-}" \
       --build-arg "JENKINS_GID=${JENKINS_GID:-}" \
       --build-arg "UBUNTU_VERSION=${UBUNTU_VERSION}" \
       --build-arg "CENTOS_VERSION=${CENTOS_VERSION}" \
       --build-arg "DEVTOOLSET_VERSION=${DEVTOOLSET_VERSION}" \
       --build-arg "GLIBC_VERSION=${GLIBC_VERSION}" \
       --build-arg "CLANG_VERSION=${CLANG_VERSION}" \
       --build-arg "ANACONDA_PYTHON_VERSION=${ANACONDA_PYTHON_VERSION}" \
       --build-arg "GCC_VERSION=${GCC_VERSION}" \
       --build-arg "CUDA_VERSION=${CUDA_VERSION}" \
       --build-arg "CUDNN_VERSION=${CUDNN_VERSION}" \
       --build-arg "BREAKPAD=${BREAKPAD}" \
       --build-arg "ANDROID=${ANDROID}" \
       --build-arg "ANDROID_NDK=${ANDROID_NDK_VERSION}" \
       --build-arg "GRADLE_VERSION=${GRADLE_VERSION}" \
       --build-arg "VULKAN_SDK_VERSION=${VULKAN_SDK_VERSION}" \
       --build-arg "SWIFTSHADER=${SWIFTSHADER}" \
       --build-arg "CMAKE_VERSION=${CMAKE_VERSION:-}" \
       --build-arg "NINJA_VERSION=${NINJA_VERSION:-}" \
       --build-arg "KATEX=${KATEX:-}" \
       --build-arg "ROCM_VERSION=${ROCM_VERSION:-}" \
       -f $(dirname ${DOCKERFILE})/Dockerfile \
       -t "$tmp_tag" \
       "$@" \
       .

# NVIDIA dockers for RC releases use tag names like `11.0-cudnn8-devel-ubuntu18.04-rc`,
# for this case we will set UBUNTU_VERSION to `18.04-rc` so that the Dockerfile could
# find the correct image. As a result, here we have to replace the
#   "$UBUNTU_VERSION" == "18.04-rc"
# with
#   "$UBUNTU_VERSION" == "18.04"
UBUNTU_VERSION=$(echo ${UBUNTU_VERSION} | sed 's/-rc$//')

function drun() {
  docker run --rm "$tmp_tag" $*
}

if [[ "$OS" == "ubuntu" ]]; then
  if !(drun lsb_release -a 2>&1 | grep -qF Ubuntu); then
    echo "OS=ubuntu, but:"
    drun lsb_release -a
    exit 1
  fi
  if !(drun lsb_release -a 2>&1 | grep -qF "$UBUNTU_VERSION"); then
    echo "UBUNTU_VERSION=$UBUNTU_VERSION, but:"
    drun lsb_release -a
    exit 1
  fi
fi

if [ -n "$ANACONDA_PYTHON_VERSION" ]; then
  if !(drun python --version 2>&1 | grep -qF "Python $ANACONDA_PYTHON_VERSION"); then
    echo "ANACONDA_PYTHON_VERSION=$ANACONDA_PYTHON_VERSION, but:"
    drun python --version
    exit 1
  fi
fi

if [ -n "$GCC_VERSION" ]; then
  if !(drun gcc --version 2>&1 | grep -q " $GCC_VERSION\\W"); then
    echo "GCC_VERSION=$GCC_VERSION, but:"
    drun gcc --version
    exit 1
  fi
fi

if [ -n "$CLANG_VERSION" ]; then
  if !(drun clang --version 2>&1 | grep -qF "clang version $CLANG_VERSION"); then
    echo "CLANG_VERSION=$CLANG_VERSION, but:"
    drun clang --version
    exit 1
  fi
fi

if [ -n "$KATEX" ]; then
  if !(drun katex --version); then
    echo "KATEX=$KATEX, but:"
    drun katex --version
    exit 1
  fi
fi<|MERGE_RESOLUTION|>--- conflicted
+++ resolved
@@ -147,8 +147,6 @@
     ANACONDA_PYTHON_VERSION=3.6
     CLANG_VERSION=5.0
     CMAKE_VERSION=3.10.3
-<<<<<<< HEAD
-=======
     PROTOBUF=yes
     DB=yes
     VISION=yes
@@ -157,7 +155,6 @@
   pytorch-linux-xenial-py3-clang7-asan)
     ANACONDA_PYTHON_VERSION=3.6
     CLANG_VERSION=7
->>>>>>> 86df55e4
     PROTOBUF=yes
     DB=yes
     VISION=yes
