#include <ATen/ATen.h>
#include <ATen/Config.h>
#include <ATen/cuda/CUDAConfig.h>
#include <ATen/cuda/CUDAEvent.h>
<<<<<<< HEAD
=======
#include <ATen/cuda/CUDAGraphsUtils.cuh>
>>>>>>> 078fadaa
#include <ATen/cuda/Exceptions.h>
#include <ATen/InitialTensorOptions.h>
#include <ATen/MatrixRef.h>
#include <ATen/native/RNN.h>
#include <ATen/NativeFunctions.h>
#include <ATen/TensorUtils.h>
#include <c10/util/accumulate.h>
#include <c10/util/Exception.h>

#if !AT_CUDNN_ENABLED()

namespace at { namespace native {

// See Note [ATen preprocessor philosophy]

Tensor _cudnn_rnn_flatten_weight(
    TensorList weight_arr, int64_t weight_stride0,
    int64_t input_size,
    int64_t fn_mode, int64_t fn_hidden_size, int64_t fn_proj_size,
    int64_t fn_num_layers, bool batch_first,
    bool fn_bidirectional
    ) {
  AT_ERROR("_cudnn_rnn_flatten_weight: ATen not compiled with cuDNN support");
}

std::tuple<Tensor, Tensor, Tensor, Tensor, Tensor> _cudnn_rnn(
    const Tensor& input_r,
    TensorList weight, int64_t weight_stride0, const c10::optional<Tensor>& weight_buf_r_opt, const Tensor& hx, const c10::optional<Tensor>& cx_opt,
    int64_t fn_mode, int64_t fn_hidden_size, int64_t fn_proj_size,
    int64_t fn_num_layers, bool batch_first, double fn_dropout,
    bool fn_train, bool fn_bidirectional, IntArrayRef fn_batch_sizes, const c10::optional<Tensor>& fn_dropout_state_opt
    ) {
  AT_ERROR("_cudnn_rnn: ATen not compiled with cuDNN support");
}

std::tuple<Tensor, Tensor, Tensor, std::vector<Tensor>> _cudnn_rnn_backward(
    const Tensor& input, TensorList weight, int64_t weight_stride0, const Tensor& weight_buf, const Tensor& hx, const c10::optional<Tensor>& cx_opt,
    const Tensor& output, const c10::optional<Tensor>& grad_output_r_opt, const c10::optional<Tensor>& grad_hy_r_opt, const c10::optional<Tensor>& grad_cy_r_opt,
    int64_t mode, int64_t hidden_size, int64_t proj_size,
    int64_t num_layers, bool batch_first, double dropout,
    bool train, bool bidirectional, IntArrayRef batch_sizes, const c10::optional<Tensor>& dropout_state_opt, const Tensor& reserve,
    std::array<bool, 4> output_mask
    ) {
  AT_ERROR("_cudnn_rnn_backward: ATen not compiled with cuDNN support");
}

Tensor _cudnn_init_dropout_state(double dropout, bool train, int64_t dropout_seed,
    c10::optional<ScalarType> dtype,
    c10::optional<Layout> layout,
    c10::optional<Device> device,
    c10::optional<bool> pin_memory) {
  // See [Note: hacky wrapper removal for TensorOptions]
  TensorOptions options = TensorOptions().dtype(dtype).layout(layout).device(device).pinned_memory(pin_memory);

  AT_ERROR("_cudnn_init_dropout_state: ATen not compiled with cuDNN support");
}

}} // namespace at::native

#else // AT_CUDNN_ENABLED()

#include <ATen/native/cudnn/RNNUtils.h>

namespace at { namespace native {

namespace {
  // DropoutDescriptor

  struct DropoutDescriptorParams {
    bool train;
    double dropout;
    Tensor dropout_state;
    DropoutDescriptorParams() {}
    void set(bool train_, double dropout_, Tensor dropout_state_) {
      train = train_;
      dropout = dropout_;
      dropout_state = dropout_state_;
    }
    DropoutDescriptor descriptor(cudnnHandle_t handle) const {
      auto dropout_p = train ? dropout : 0;
      DropoutDescriptor dropout_desc;
      if (dropout_p == 0) {
        dropout_desc.set_no_dropout(handle);
      } else {
        dropout_desc.set(handle, dropout_p, dropout_state);
      }
      return dropout_desc;
    }
  };

  // RNNDescriptor

  struct RNNDescriptorParams {
    int64_t hidden_size;
    int64_t proj_size;
    int64_t num_layers;
    cudnnDirectionMode_t bidirectional;
    cudnnRNNMode_t mode;
    cudnnDataType_t datatype;
    cudnnDataType_t input_datatype;
    cudnnRNNAlgo_t algo = CUDNN_RNN_ALGO_STANDARD;
    cudnnRNNInputMode_t input_mode = CUDNN_LINEAR_INPUT;

    int64_t num_directions() const {
      return bidirectional ? 2 : 1;
    }

    void set_mode(int64_t fn_mode) {
      switch (fn_mode) {
        case CUDNN_RNN_RELU:
          mode = CUDNN_RNN_RELU;
          break;
        case CUDNN_RNN_TANH:
          mode = CUDNN_RNN_TANH;
          break;
        case CUDNN_LSTM:
          mode = CUDNN_LSTM;
          break;
        case CUDNN_GRU:
          mode = CUDNN_GRU;
          break;
        default:
        {
          std::ostringstream oss;
          oss << "unrecognized cuDNN RNN mode " << fn_mode;
          AT_ERROR(oss.str());
        }
      }
    }

    void set_bidirectional(bool fn_bidirectional) {
      bidirectional = fn_bidirectional ? CUDNN_BIDIRECTIONAL : CUDNN_UNIDIRECTIONAL;
    }

    void set_algo(cudnnRNNAlgo_t algo){
      this->algo = algo;
    }

    void set(int64_t mode, int64_t hidden_size, int64_t proj_size, int64_t num_layers, bool bidirectional, cudnnDataType_t datatype, cudnnDataType_t input_datatype) {
      this->set_mode(mode);
      this->hidden_size = hidden_size;
      this->proj_size = proj_size;
      this->num_layers = num_layers;
      this->set_bidirectional(bidirectional);
      this->datatype = datatype;
      this->input_datatype = input_datatype;
    }

    RNNDescriptor descriptor(cudnnHandle_t handle, DropoutDescriptor&& dropout_desc) const {
      RNNDescriptor rnn_desc;
      rnn_desc.set(handle, hidden_size, proj_size, num_layers, std::move(dropout_desc), input_mode, bidirectional, mode, datatype, input_datatype, algo, at::globalContext().allowTF32CuDNN());
      return rnn_desc;
    }

    // In some cases, a use of RNNDescriptor does not rely on the
    // DropoutDescriptor.  In this case, we fake up a no-dropout
    // descriptor to make the RNN descriptor initialization go through.
    // This is used by _cudnn_rnn_flatten_weight, which needs an
    // RNNDescriptor for get_parameters(), but does not actually need
    // a fully initialized dropout descriptor.  This lets us avoid
    // having to pass the dropout state to flatten, which has no business
    // knowing what the dropout state is.
    RNNDescriptor descriptor(cudnnHandle_t handle) const {
      DropoutDescriptor dropout_desc;
      dropout_desc.set_no_dropout(handle);
      return descriptor(handle, std::move(dropout_desc));
    }
  };

  // TensorDescriptor list

  std::vector<TensorDescriptor> rnn_descriptor_sequence(const Tensor& tensor, IntArrayRef batch_sizes) {
    std::vector<TensorDescriptor> descriptors(batch_sizes.size());
    size_t i = 0;
    // To be mutated in the loop
    auto batch_tensor_size = tensor.sizes().vec();
    for (auto batch_size : batch_sizes) {
      batch_tensor_size[0] = batch_size;
      // NB: cuDNN RNN API does not support 2d descriptors, so we
      // must pad it out to 3d.
      descriptors[i].set(getCudnnDataType(tensor), batch_tensor_size, tensor.strides(), 3);
      i++;
    }
    return descriptors;
  }

  std::vector<TensorDescriptor> rnn_descriptor(const Tensor& tensor, int64_t N) {
    std::vector<TensorDescriptor> descriptors(N);
    for (int64_t i = 0; i < N; i++) {
      descriptors[i].set(tensor, 5);
    }
    return descriptors;
  }

  // The best way to understand the meaning of the values stored in
  // this struct is to consider each of the possible ways our
  // input can be structured.
  //
  // Suppose you want to run RNN on the following variable
  // length inputs:
  //
  //    Sequence 1: ABCD
  //    Sequence 2: EF
  //    Sequence 3: G
  //
  // (Let _ be padding when we have non-packed representations.)
  //
  // # Packed input (batch_sizes is non-empty)
  //
  //  input_size
  // +------+                    +
  // | A    |                    |
  // | E    | mini_batch =       |
  // | G    | batch_sizes[0] = 3 |
  // +------+                    |
  // | B    |                    | batch_sizes_sum = 7
  // | F    | batch_sizes[1] = 2 |
  // +------+                    |
  // | C    | batch_sizes[2] = 1 |
  // +------+                    |
  // | D    | batch_sizes[3] = 1 |
  // +------+                    +
  //
  //              (seq_length = 4)
  //
  //    input.size() = batch_sizes_sum x input_size
  //
  // # Unpacked input (batch_first = false)
  //
  //  mini_batch = 3
  // +-------+
  // | A E G |
  // | B F _ | seq_length = 4
  // | C _ _ |
  // | D _ _ |
  // +-------+
  //    ...    input_size
  // +-------+
  //
  //    input.size() = seq_length x mini_batch x input_size
  //
  // # Unpacked input (batch_first = true)
  //
  //  seq_length = 4
  // +---------+
  // | A B C D |
  // | E F _ _ | mini_batch = 3
  // | G _ _ _ |
  // +---------+
  //     ...     input_size
  // +---------+
  //
  //    input.size() = mini_batch x seq_length x input_size
  //
  struct TensorDescriptorListParams {
    IntArrayRef batch_sizes;
    int64_t seq_length;
    int64_t mini_batch;
    // NB: this is not input.size(), which is an IntArrayRef; instead, this
    // size of the inner-most dimension.  In NL applications, this is usually
    // the size of the embedding.  You can also think of this as the size
    // of the "channel" dimension (at risk of confusing vision researchers :)
    int64_t input_size;
    // Only valid when !is_input_packed
    int64_t batch_sizes_sum; // == sum(batch_sizes)

    bool is_input_packed() const {
      return batch_sizes.size() != 0;
    }

    void set(IntArrayRef input_sizes, IntArrayRef batch_sizes_, bool batch_first) {
      batch_sizes = batch_sizes_;
      if (is_input_packed()) {
        seq_length = batch_sizes.size();
        mini_batch = batch_sizes[0];
        // NB: When input is packed, the mini_batch size is NOT the size
        // of the outer dimension
        batch_sizes_sum = input_sizes[0];
        input_size = input_sizes[1];
      } else {
        if (batch_first) {
          seq_length = input_sizes[1];
          mini_batch = input_sizes[0];
        } else {
          seq_length = input_sizes[0];
          mini_batch = input_sizes[1];
        }
        input_size = input_sizes[2];
        // TODO: Actually, would this make ASAN's job harder catching
        // an uninitialized access?
        batch_sizes_sum = -1; // something bogus in case we access it
      }
    }

    // TODO: check x for consistency with input_size?
    std::vector<TensorDescriptor> descriptors(Tensor x) const {
      auto is_input_packed = batch_sizes.size() != 0;
      if (is_input_packed) {
        return rnn_descriptor_sequence(x, batch_sizes);
      } else {
        return rnn_descriptor(x[0], seq_length);
      }
    }
  };

  // Everything together

  struct RNNParams {
    DropoutDescriptorParams dropout;
    RNNDescriptorParams rnn;
    TensorDescriptorListParams tensors;
  };

  // NB: Doesn't include the weight descriptor
  struct RNNDescriptors {
    RNNDescriptor rnn_desc;
    // NB: this won't actually lay out the tensor descriptor pointers
    // in the right way, so you'll have to preprocess them
    std::vector<TensorDescriptor> x_descs;
    std::vector<TensorDescriptor> y_descs;
    TensorDescriptor hx_desc;
    TensorDescriptor hy_desc;
    TensorDescriptor cx_desc;
    TensorDescriptor cy_desc;

    RNNDescriptors(const RNNParams& fn, cudnnHandle_t handle, Tensor x, Tensor y, Tensor hx, Tensor cx) {
      rnn_desc = fn.rnn.descriptor(handle, fn.dropout.descriptor(handle));
      x_descs = fn.tensors.descriptors(x);
      y_descs = fn.tensors.descriptors(y);
      hx_desc.set(hx, 5);
      hy_desc.set(hx, 5);
      if (cx.defined()) {
        cx_desc.set(cx, 5);
        cy_desc.set(cx, 5);
      }
    }

    // TODO: This is annoying, having to put the cudnnTensorDescriptor_t
    // in a contiguous array...
    std::vector<cudnnTensorDescriptor_t> get_descs(const std::vector<TensorDescriptor>& descs) {
      std::vector<cudnnTensorDescriptor_t> r;
      r.reserve(descs.size());
      for (auto& desc : descs) {
        r.emplace_back(desc.desc());
      }
      return r;
    }

    std::vector<cudnnTensorDescriptor_t> get_x_descs() {
      return get_descs(x_descs);
    }

    std::vector<cudnnTensorDescriptor_t> get_y_descs() {
      return get_descs(y_descs);
    }
  };

  int64_t get_num_weights(cudnnHandle_t handle, const RNNDescriptor& rnn_desc,
                          const TensorDescriptor& x_desc, cudnnDataType_t datatype) {
    size_t weight_size;
    AT_CUDNN_CHECK(cudnnGetRNNParamsSize(handle, rnn_desc.desc(), x_desc.desc(), &weight_size, datatype));
    auto elem_size = dataSize(datatype);
    TORCH_INTERNAL_ASSERT(weight_size % elem_size == 0, "cudnnGetRNNParamsSize returned nonsensical weight_size");
    return weight_size / elem_size;
  }

  int64_t _num_linear_layers(cudnnRNNMode_t mode) {
    switch(mode) {
      case CUDNN_LSTM:
        return 8;
      case CUDNN_GRU:
        return 6;
      case CUDNN_RNN_RELU:
        return 2;
      case CUDNN_RNN_TANH:
        return 2;
      default:
        AT_ERROR("unknown cuDNN RNN mode ", mode);
    }
  }

  void add_projection_weights(
        cudnnHandle_t handle,
        const RNNDescriptor& rnn_desc,
        const TensorDescriptor& x_desc,
        const FilterDescriptor& w_desc,
        const Tensor& weight_buf,
        int64_t layer,
        std::vector<Tensor>& params
  ) {
    void* matrix_pointer = nullptr;
    // assuming it's LSTM which has 8 "linear layers" (i.e. 4 weights and 4 biases)
    int64_t linear_id = 8;
    FilterDescriptor lin_layer_mat_desc;
    AT_CUDNN_CHECK(cudnnGetRNNLinLayerMatrixParams(
        /*handle=*/handle,
        /*rnnDesc=*/rnn_desc.desc(),
        /*layer=*/layer,
        /*xDesc=*/x_desc.desc(),
        /*wDesc=*/w_desc.desc(),
        /*w=*/weight_buf.data_ptr(),
        /*linLayerID=*/linear_id,
        /*linLayerMatDesc=*/lin_layer_mat_desc.mut_desc(),
        /*linLayerMat=*/&matrix_pointer));

    cudnnDataType_t data_type;
    cudnnTensorFormat_t format;
    int nb_dims;
    constexpr int min_dim = 3;
    int filter_dim_a[min_dim];
    AT_CUDNN_CHECK(cudnnGetFilterNdDescriptor(
          lin_layer_mat_desc.desc(),
          min_dim,
          &data_type,
          &format,
          &nb_dims,
          filter_dim_a
          ));

    TORCH_INTERNAL_ASSERT(nb_dims <= min_dim, "nb_dims = ", nb_dims, "; min_dim  = ", min_dim);
    auto elem_size = dataSize(getCudnnDataType(weight_buf));
    auto offset_bytes = (char*)matrix_pointer - (char*)weight_buf.data_ptr();
    TORCH_INTERNAL_ASSERT(offset_bytes % elem_size == 0, "offset_bytes = ", offset_bytes, "; elem_size = ", elem_size);
    size_t offset = offset_bytes / elem_size;

    int mat_numel = c10::multiply_integers(filter_dim_a, filter_dim_a + nb_dims);
    // Generate a new parameter tensor which is a view into the weight_buf.
    std::initializer_list<int64_t> size = {mat_numel, 1};
    Tensor param = at::empty({0}, weight_buf.options()).set_(weight_buf.storage(), offset, size);
    params.emplace_back(std::move(param));
  }


  /*
    Returns weight and bias tensors for each layer of the RNN. These tensors
    are views on the underlying weight buffer allocated by CuDNN.

    Note: for LSTM and GRU, which have multiple parameters of each type (4 and 3, respectively),
          these parameters are concatenated along the first dimension.
          These parameters are returned in a consistent order by CuDNN:
              (reset, forget, cell, output) for LSTM
              (reset, input, new) for GRU
    Args:
        fn: The RNN function object holding the RNN state
        handle: a CuDNN handle
        weight_buf: a 1D tensor containing the CuDNN-allocated weight (or grad_weight) buffer
    Returns:
        parameters: [(weight_ih, weight_hh, bias_ih, bias_hh)*], with length equal to the num_layers.
            This is represented as a pair of vector, and outer-dimension stride
            (NB: Can't return MatrixRef because we need to allocate the underlying tensor)
  */
  std::pair<std::vector<Tensor>, size_t> // stride0
  get_parameters(
      cudnnHandle_t handle,
      const RNNDescriptorParams& rnn,
      const RNNDescriptor& rnn_desc,
      const TensorDescriptor& x_desc,
      const FilterDescriptor& w_desc,
      const Tensor& weight_buf,
      bool include_bias=true
  ) {
    auto cudnn_methods = { cudnnGetRNNLinLayerMatrixParams, cudnnGetRNNLinLayerBiasParams };
    std::vector<Tensor> params;
    int64_t num_linear_layers = _num_linear_layers(rnn.mode);
    int64_t num_layers = rnn.num_directions() * rnn.num_layers;
    size_t cur_offset = 0;
    size_t global_layer_params_count = 0;
    for (int64_t layer = 0; layer < num_layers; layer++) {
      size_t layer_params_count = 0;
      for (auto cudnn_method : cudnn_methods) {
        for (int64_t linear_id = 0; linear_id < num_linear_layers; linear_id++) {
          FilterDescriptor lin_layer_mat_desc;
          void* matrix_pointer;
          AT_CUDNN_CHECK(cudnn_method(
                handle,
                rnn_desc.desc(),
                layer,
                x_desc.desc(),
                w_desc.desc(),
                weight_buf.data_ptr(),
                linear_id,
                lin_layer_mat_desc.mut_desc(),
                &matrix_pointer
                ));
          cudnnDataType_t data_type;
          cudnnTensorFormat_t format;
          int nb_dims;
          constexpr int min_dim = 3;
          int filter_dim_a[min_dim];
          AT_CUDNN_CHECK(cudnnGetFilterNdDescriptor(
                lin_layer_mat_desc.desc(),
                min_dim,
                &data_type,
                &format,
                &nb_dims,
                filter_dim_a
                ));

          TORCH_INTERNAL_ASSERT(nb_dims <= min_dim, "nb_dims = ", nb_dims, "; min_dim  = ", min_dim);
          auto elem_size = dataSize(getCudnnDataType(weight_buf));
          auto offset_bytes = (char*)matrix_pointer - (char*)weight_buf.data_ptr();
          TORCH_INTERNAL_ASSERT(offset_bytes % elem_size == 0, "offset_bytes = ", offset_bytes, "; elem_size = ", elem_size);
          size_t offset = offset_bytes / elem_size;

          // for all the RNN types provided by CUDNN, all the ih weights
          // are the same size and are allocated in a contiguous chunk
          // (same for the hh weights, and the ih and hh biases).
          // Since we're storing all the weights in a single tensor anyway,
          // might as well merge the CUDNN ones into a single tensor as well
          int mat_numel = c10::multiply_integers(filter_dim_a, filter_dim_a + nb_dims);
          if (linear_id == 0 || linear_id == num_linear_layers / 2) {
            // We could also exclude bias params by restricting cudnn_methods to just { cudnnGetRNNLinLayerMatrixParams }
            // at the very top.  However, to do so would throw off the cur_offset account, which is currently a strict
            // and informative check that all params are laid out the way we think they are.  If include_bias is false,
            // I'd rather keep full cur_offset checks rather than save some CPU overhead by skipping the cudnn_method =
            // cudnnGetRNNLinLayerBiasParams iteration.
            if (include_bias || cudnn_method != cudnnGetRNNLinLayerBiasParams) {
              // Generate a new parameter tensor which is a view into the weight_buf.
              std::initializer_list<int64_t> size = {
                mat_numel * num_linear_layers / 2, 1};
              Tensor param = at::empty({0}, weight_buf.options()).set_(weight_buf.storage(), offset, size);
              params.emplace_back(std::move(param));
              layer_params_count++;
            }
          } else {
            TORCH_INTERNAL_ASSERT(cur_offset == offset, "cur_offset = ", cur_offset, "; offset = ", offset);
          }
          cur_offset = offset + mat_numel;
        }
      } // for cudnn_method
      if (rnn.proj_size != 0) {
        add_projection_weights(handle, rnn_desc, x_desc, w_desc, weight_buf, layer, params);
        layer_params_count++;
      }

      if (layer == 0) {
        global_layer_params_count = layer_params_count;
      } else {
        TORCH_INTERNAL_ASSERT(global_layer_params_count == layer_params_count,
                   "global_layer_params_count = ", global_layer_params_count,
                   "; layer_params_count = ", layer_params_count);
      }
    } // for layer
    return std::make_pair(params, global_layer_params_count);
  }

  // This is a lightweight version of the method above used to quickly get the expected
  // parameter offsets.
  std::vector<void*> get_expected_data_ptrs(
        const Tensor& weight_buf, cudnnHandle_t handle, const RNNDescriptorParams& rnn,
        const RNNDescriptor& rnn_desc, const TensorDescriptor& x_desc, cudnnDataType_t datatype) {
    FilterDescriptor w_desc;
    w_desc.set(weight_buf, 3);

    int64_t num_linear_layers = _num_linear_layers(rnn.mode);
    int64_t num_dir_layers = rnn.num_directions() * rnn.num_layers;
    const auto cudnn_methods = { cudnnGetRNNLinLayerMatrixParams, cudnnGetRNNLinLayerBiasParams };
    std::vector<void*> data_ptrs;
    if (rnn.proj_size != 0) {
      data_ptrs.reserve(num_dir_layers * (2 * 2 + 1));
    } else {
      data_ptrs.reserve(num_dir_layers * 2 * 2);
    }
    for (int64_t layer = 0; layer < num_dir_layers; layer++) {
      for (auto cudnn_method : cudnn_methods) {
        // This API returns a separate pointer for weight of every gate,
        // but we represent them as a single tensor, so we're only interested
        // in a very limited subset of possible values.
        const std::array<int64_t, 2> linear_offsets = { 0, num_linear_layers / 2 };
        for (int64_t linear_id : linear_offsets) {
          FilterDescriptor lin_layer_mat_desc;
          void* matrix_pointer;
          AT_CUDNN_CHECK(cudnn_method(
                handle,
                rnn_desc.desc(),
                layer,
                x_desc.desc(),
                w_desc.desc(),
                weight_buf.data_ptr(),
                linear_id,
                lin_layer_mat_desc.mut_desc(),
                &matrix_pointer
                ));
          data_ptrs.push_back(matrix_pointer);
        }
      }
      if (rnn.proj_size != 0) {
        // assuming it's LSTM which has 8 "linear layers" (i.e. 4 weights and 4 biases)
        int64_t linear_id = 8;
        FilterDescriptor lin_layer_mat_desc;
        void* matrix_pointer;
        AT_CUDNN_CHECK(cudnnGetRNNLinLayerMatrixParams(
              handle,
              rnn_desc.desc(),
              layer,
              x_desc.desc(),
              w_desc.desc(),
              weight_buf.data_ptr(),
              linear_id,
              lin_layer_mat_desc.mut_desc(),
              &matrix_pointer
              ));
        data_ptrs.push_back(matrix_pointer);
      }
    }
    return data_ptrs;
  }

  void _viewOrCopyOneParam(const Tensor& param_from, const Tensor& param_to,
                          bool copy, bool allow_type_change=false) {
    // if copying, allow_type_change may be true or false.
    // if viewing, allow_type_change must be false.
    TORCH_INTERNAL_ASSERT(copy || !allow_type_change,
                          "if viewing, type change is not allowed.");
    TORCH_INTERNAL_ASSERT(allow_type_change || (param_from.scalar_type() == param_to.scalar_type()),
                          "parameter types mismatch");
    if (copy) {
        param_to.copy_(param_from.view_as(param_to));
    } else {
        param_from.resize_as_(param_to);
    }
  }

  void _viewOrCopyParams(MatrixRef<Tensor> params_from, MatrixRef<Tensor> params_to,
                         bool copy, bool allow_type_change=false) {
    TORCH_INTERNAL_ASSERT(params_from.size(0) == params_to.size(0), "number of layers mismatch");
    for (size_t i = 0; i < params_from.size(0); i++) {
      auto layer_params_from = params_from[i];
      auto layer_params_to = params_to[i];
      // NOTE: these lists have all weights before all biases, so if the layer
      // doesn't use biases, iteration will terminate once layer_params_from ends
      // and ignore them.

      // NOTE: there is an exception from the above statement. If LSTMs with projections
      // are used, weights layout will be w_ih, w_hh, b_ih, b_hh, w_hr. So need to handle no-bias
      // case specially, because will need to copy 0->0, 1->1, 2->4. This case can be uniquely
      // identified by checking if number of defined parameters for each layer is 3.
      if (layer_params_from.size() == 3 && layer_params_to.size() != 3) {
        _viewOrCopyOneParam(layer_params_from[0], layer_params_to[0], copy, allow_type_change);
        _viewOrCopyOneParam(layer_params_from[1], layer_params_to[1], copy, allow_type_change);
        _viewOrCopyOneParam(layer_params_from[2], layer_params_to[4], copy, allow_type_change);
        continue;
      }
      if (layer_params_to.size() == 3 && layer_params_from.size() != 3) {
        _viewOrCopyOneParam(layer_params_from[0], layer_params_to[0], copy, allow_type_change);
        _viewOrCopyOneParam(layer_params_from[1], layer_params_to[1], copy, allow_type_change);
        _viewOrCopyOneParam(layer_params_from[4], layer_params_to[2], copy, allow_type_change);
        continue;
      }
      for (auto a = layer_params_from.begin(), b = layer_params_to.begin();
            a != layer_params_from.end() && b != layer_params_to.end();
            ++a, ++b) {
        _viewOrCopyOneParam(*a, *b, copy, allow_type_change);
      }
    }
  }

  void _copyParams(MatrixRef<Tensor> params_from, MatrixRef<Tensor> params_to) {
    _viewOrCopyParams(params_from, params_to, true);
  }

  void _viewParams(MatrixRef<Tensor> params_from, MatrixRef<Tensor> params_to) {
    _viewOrCopyParams(params_from, params_to, false);
  }


  std::vector<int64_t> _input_size(const TensorDescriptorListParams& tensors) {
    if (tensors.is_input_packed()) {
      return {tensors.batch_sizes_sum, tensors.input_size};
    } else {
      return {tensors.seq_length, tensors.mini_batch, tensors.input_size};
    }
  }

  std::vector<int64_t> _hidden_size(const RNNDescriptorParams& rnn, const TensorDescriptorListParams& tensors) {
    if (rnn.proj_size != 0) {
      return {rnn.num_layers * rnn.num_directions(), tensors.mini_batch, rnn.proj_size};
    } else {
      return {rnn.num_layers * rnn.num_directions(), tensors.mini_batch, rnn.hidden_size};
    }
  }

  std::vector<int64_t> _cell_size(const RNNDescriptorParams& rnn, const TensorDescriptorListParams& tensors) {
    return {rnn.num_layers * rnn.num_directions(), tensors.mini_batch, rnn.hidden_size};
  }

  std::vector<int64_t> _output_size(const RNNDescriptorParams& rnn, const TensorDescriptorListParams& tensors) {
    auto out_size = rnn.hidden_size;
    if (rnn.proj_size != 0) {
      out_size = rnn.proj_size;
    }
    if (tensors.is_input_packed()) {
      return {tensors.batch_sizes_sum, out_size * rnn.num_directions()};
    } else {
      return {tensors.seq_length, tensors.mini_batch, out_size * rnn.num_directions()};
    }
  }

  inline bool use_persist_common_heuristics(const RNNDescriptorParams& rnn,
                                            const TensorDescriptorListParams& tensors) {
    return rnn.num_layers == 1 &&
           rnn.hidden_size <= 1024 &&
           rnn.num_directions() == 1 &&
           rnn.hidden_size % 128 == 0 &&
           tensors.input_size % 128 == 0;
  }

  inline bool use_persist_device_heuristics(const RNNDescriptorParams& rnn,
                                            const TensorDescriptorListParams& tensors) {
    auto bsize = tensors.mini_batch;
    cudaDeviceProp* prop = at::cuda::getCurrentDeviceProperties();
    if (prop->major == 7) {
      if (prop->minor == 5) {
        // Excludes Turing from using persistent rnn.
        return false;
      } else {
        // technically, batch size should be multiple of 8, but there are quite a few multiple-of-8 batchsizes that give bad perf,
        // weed them out
        return ((bsize % 16 == 0 && bsize != 80 && bsize !=112) || bsize == 8) &&
               ((tensors.seq_length >=40 && bsize <=128) ||
                (tensors.seq_length >=20 && bsize <=96) ||
                (tensors.seq_length >=10 && bsize <=32));
      }
    } else if (prop->major >= 8) {
      if (prop->minor == 6) {
        // Excludes sm_86 GPU devices from using persistent rnn.
        // This is because there are some edge cases that will throw exceptions with cudnn 8.0.5 on Nvidia A40 GPU.
        return false;
      }
      // Based on tests by Vasily Volkov and xwang233.  Vasily only tried bsize <= 128,
      // so conservatively enable persistence for bsize <= 128 only.
      // TODO:  Run more tests for bsize > 128.
      if (rnn.mode == CUDNN_GRU) {
        // Persistent GRU performance is flakier than other RNN types.  Exclude them for now.
        // TODO:  Write a more refined GRU heuristic.
        return false;
      } else if (rnn.mode == CUDNN_LSTM) {
        // Persistent LSTMs are comparable to or better than non-persistent for bsize <= 128.
        return (bsize % 8 == 0) && (bsize <= 128);
      } else {
        // Persistent RNN_RELU and TANH show poor performance when bsize >= 96 AND hidden size >= 896.
        return (bsize % 8 == 0) && (bsize <= 128) && (bsize < 96 || rnn.hidden_size < 896);
      }
    } else {
      return false;
    }
  }

  cudnnRNNAlgo_t get_algo(const RNNDescriptorParams& rnn, const TensorDescriptorListParams& tensors, const Tensor input) {
    // LSTM with projections only works with standard algorithm
    if (rnn.proj_size != 0) {
      return CUDNN_RNN_ALGO_STANDARD;
    }

    if (getCudnnDataType(input) == CUDNN_DATA_HALF &&
        !tensors.is_input_packed()) {
      if (use_persist_common_heuristics(rnn, tensors) &&
          use_persist_device_heuristics(rnn, tensors)) {
        return CUDNN_RNN_ALGO_PERSIST_STATIC;
      }
    }
    return CUDNN_RNN_ALGO_STANDARD;
  }

  cudnnDataType_t promote_rnn_math_type(cudnnDataType_t dtype) {
    if (dtype == CUDNN_DATA_HALF) {
      return CUDNN_DATA_FLOAT;
    }
    return dtype;
  }

} // anonymous namespace

// Utilities exposed in RNNUtils.h
namespace cudnn_rnn {

TORCH_CUDA_CPP_API std::tuple<Tensor, std::vector<Tensor>>
copy_weights_to_flat_buf_views(
    TensorList weight_arr,
    int64_t weight_stride0,
    int64_t input_size,
    int64_t mode,
    int64_t hidden_size,
    int64_t proj_size,
    int64_t num_layers,
    bool batch_first,
    bool bidirectional,
    const cudnnDataType_t flat_buf_datatype,
    const TensorOptions& flat_buf_options,
    bool set_orig_weights_to_flat_buf,
    bool allow_type_change /*=false*/,
    bool include_bias /*=true*/) {
  // flat_buf_datatype is accepted as a separate argument (rather than extracted
  // from flat_buf_options) because to extract flat_buf_datatype from
  // flat_buf_options, we'd need to say auto flat_buf_datatype =
  // getCudnnDataTypeFromScalarType(typeMetaToScalarType(options.dtype()));
  // typeMetaToScalarType is a surprisingly nontrivial function.  We should
  // avoid it if we can.
  TORCH_CHECK(
      weight_arr.size() > 0,
      "copy_weights_to_flat_buf_views: cannot flatten empty weight list");

  RNNDescriptorParams rnn;
  rnn.set(
      mode,
      hidden_size,
      proj_size,
      num_layers,
      bidirectional,
      promote_rnn_math_type(flat_buf_datatype),
      flat_buf_datatype);

  auto handle = getCudnnHandle();
  RNNDescriptor rnn_desc = rnn.descriptor(handle);

  TensorGeometry x_geom({1, input_size});
  TensorDescriptor x_desc;
  // Why do we pad to 5 dims here (and elsewhere)?
  // https://docs.nvidia.com/deeplearning/sdk/cudnn-api/index.html#cudnnRNNForwardTraining
  // expects descriptors padded to 3 dimensions.
  x_desc.set(flat_buf_datatype, x_geom.sizes(), x_geom.strides(), 5);

  auto num_weights =
      get_num_weights(handle, rnn_desc, x_desc, flat_buf_datatype);
  auto weight_buf = at::zeros(num_weights, flat_buf_options);

  FilterDescriptor w_desc;
  w_desc.set(weight_buf, 3);

  // Slice off views into weight_buf
  std::vector<Tensor> params_arr;
  size_t params_stride0;
  std::tie(params_arr, params_stride0) = get_parameters(
      handle, rnn, rnn_desc, x_desc, w_desc, weight_buf, include_bias);
  MatrixRef<Tensor> weight{weight_arr, static_cast<size_t>(weight_stride0)},
      params{params_arr, params_stride0};

  // Copy weights
  _viewOrCopyParams(weight, params, /*copy=*/true, allow_type_change);
  if (set_orig_weights_to_flat_buf) {
    // Update the storage
    for (size_t i = 0; i < weight.size(0); i++) {
      // There is a special case for LSTM with projections and no bias,
      // where weight copy is done in 0->0, 1->1, 2->4 layout
      if (weight[i].size() == 3 && params[i].size() == 5) {
        weight[i][0].set_(params[i][0].view_as(weight[i][0]));
        weight[i][1].set_(params[i][1].view_as(weight[i][1]));
        weight[i][2].set_(params[i][4].view_as(weight[i][2]));
      } else {
        for (auto orig_param_it = weight[i].begin(),
                  new_param_it = params[i].begin();
             orig_param_it != weight[i].end() &&
             new_param_it != params[i].end();
             orig_param_it++, new_param_it++) {
          auto orig_param = *orig_param_it, new_param = *new_param_it;
          orig_param.set_(new_param.view_as(orig_param));
        }
      }
    }
  }

  return std::make_tuple(weight_buf, params_arr);
}

} // namespace cudnn_rnn

using namespace cudnn_rnn;

// NB: does inplace update into TensorList
// It would be a relatively simple matter to refactor this into multiple
// functions, only one of which does an inplace update, but we leave this
// for future work
Tensor _cudnn_rnn_flatten_weight(
    TensorList weight_arr, int64_t weight_stride0,
    int64_t input_size,
    int64_t fn_mode, int64_t fn_hidden_size, int64_t fn_proj_size,
    int64_t fn_num_layers, bool batch_first,
    bool fn_bidirectional
    ) {
  // returns flat weight_buf
  return std::get<0>(copy_weights_to_flat_buf_views(
      weight_arr,
      weight_stride0,
      input_size,
      fn_mode,
      fn_hidden_size,
      fn_proj_size,
      fn_num_layers,
      batch_first,
      fn_bidirectional,
      /*flat_buf_datatype=*/getCudnnDataType(weight_arr[0]),
      /*flat_buf_options=*/weight_arr[0].options(),
      /*set_orig_weights_to_flat_buf=*/true));
}

const char * WEIGHT_FORMAT_WARN = "RNN module weights are not part of single contiguous "
                                  "chunk of memory. This means they need to be compacted "
                                  "at every call, possibly greatly increasing memory usage. "
                                  "To compact weights again call flatten_parameters().";

// NB: when fn_batch_sizes is empty, that means no batch sizes was specified
std::tuple<Tensor, Tensor, Tensor, Tensor, Tensor> _cudnn_rnn(
    const Tensor& input_r,
    TensorList weight, int64_t weight_stride0, const c10::optional<Tensor>& weight_buf_r_opt, const Tensor& hx, const c10::optional<Tensor>& cx_opt,
    int64_t fn_mode, int64_t fn_hidden_size, int64_t fn_proj_size,
    int64_t fn_num_layers, bool batch_first, double fn_dropout,
    bool fn_train, bool fn_bidirectional, IntArrayRef fn_batch_sizes, const c10::optional<Tensor>& fn_dropout_state_opt
    ) {
  // See [Note: hacky wrapper removal for optional tensor]
<<<<<<< HEAD
  const Tensor& weight_buf_r = c10::value_or_else(weight_buf_r_opt, [] {return Tensor();});
=======
  c10::MaybeOwned<Tensor> weight_buf_r_maybe_owned = at::borrow_from_optional_tensor(weight_buf_r_opt);
  const Tensor& weight_buf_r = *weight_buf_r_maybe_owned;
>>>>>>> 078fadaa
  const Tensor& cx = c10::value_or_else(cx_opt, [] {return Tensor();});
  const Tensor& fn_dropout_state = c10::value_or_else(fn_dropout_state_opt, [] {return Tensor();});

  check_attributes(input_r, weight, {hx, cx}, /*check_dtype=*/true);
  auto input = input_r;
  auto weight_buf = weight_buf_r;
  if (!weight_buf.defined()) {
    TORCH_WARN(WEIGHT_FORMAT_WARN);
  }
  if (fn_dropout_state.defined()) {
      auto input_arg = TensorArg(input, "input", 1);
      auto dropout_state_arg = TensorArg(fn_dropout_state, "dropout_states", 15);
      checkSameGPU("cudnn_rnn", input_arg, dropout_state_arg);
  }
  RNNParams fn;
  auto datatype = getCudnnDataType(input);
  fn.rnn.set(fn_mode, fn_hidden_size, fn_proj_size, fn_num_layers, fn_bidirectional, promote_rnn_math_type(datatype), datatype);
  fn.dropout.set(fn_train, fn_dropout, fn_dropout_state);
  fn.tensors.set(input.sizes(), fn_batch_sizes, batch_first);

  // TODO: Set device to input

  if (fn.rnn.mode != CUDNN_LSTM) {
    TORCH_CHECK(!cx.defined(),
             "rnn: illegal defined cx for non-LSTM RNN");
  }

  // TODO: can batch_first be a wrapper around this function?
  auto is_input_packed = fn.tensors.batch_sizes.size() != 0;
  if (batch_first && !is_input_packed) {
    input = input.transpose(0, 1);
  }

  auto hidden_size = _hidden_size(fn.rnn, fn.tensors);
  auto cell_size = _cell_size(fn.rnn, fn.tensors);
  auto output_size = _output_size(fn.rnn, fn.tensors);

  TORCH_CHECK(hx.is_contiguous(),
           "rnn: hx is not contiguous");
  TORCH_CHECK(!cx.defined() || cx.is_contiguous(),
           "rnn: cx is not contiguous");

  auto x = input.contiguous();
  auto output = at::empty(output_size, input.options());
  auto hy = at::empty(hidden_size, hx.options());
  Tensor cy;
  if (cx.defined()) {
    cy = at::empty(cell_size, cx.options());
  } else {
    cy = at::empty({0}, hx.options()); // NB: Not allowed to return undefined tensors
  }
  auto y = output;

  auto handle = getCudnnHandle();
  cudnnRNNAlgo_t algo = get_algo(fn.rnn, fn.tensors, input);
  fn.rnn.set_algo(algo);
  RNNDescriptors descs(fn, handle, x, y, hx, cx);

  FilterDescriptor w_desc;
  if (!weight_buf.defined()) {
    auto num_weights = get_num_weights(handle, descs.rnn_desc, descs.x_descs[0], datatype);
    weight_buf = at::empty(num_weights, x.options());
    w_desc.set(weight_buf, 3);
    weight_buf.zero_();
    std::vector<Tensor> params;
    size_t params_stride0;
    std::tie(params, params_stride0) = get_parameters(handle, fn.rnn, descs.rnn_desc, descs.x_descs[0], w_desc, weight_buf);
    _copyParams(MatrixRef<Tensor>{weight, static_cast<size_t>(weight_stride0)},
                MatrixRef<Tensor>{params, params_stride0});
  } else {
    w_desc.set(weight_buf, 3);
  }

  TORCH_CHECK(!cx.defined() || cx.sizes().equals(cell_size),
          "Expected cell size ", IntArrayRef{cell_size}, ", got ", cx.sizes());
  size_t workspace_size;
  auto x_descs_arr = descs.get_x_descs();
  auto y_descs_arr = descs.get_y_descs();
  AT_CUDNN_CHECK(cudnnGetRNNWorkspaceSize(
        handle,
        descs.rnn_desc.desc(),
        fn.tensors.seq_length,
        x_descs_arr.data(),
        &workspace_size
        ));
  Tensor workspace = at::empty(workspace_size, input.options().dtype(kByte));
  Tensor reserve;
  // NB: Previously, the test was for fn.requires_grad, but we don't have
  // this information.  Use 'train' as a proxy.
  if (fn_train) {
    size_t reserve_size;
    AT_CUDNN_CHECK(cudnnGetRNNTrainingReserveSize(
          handle,
          descs.rnn_desc.desc(),
          fn.tensors.seq_length,
          x_descs_arr.data(),
          &reserve_size
          ));
    reserve = at::empty(reserve_size, input.options().dtype(kByte));
    AT_CUDNN_CHECK(cudnnRNNForwardTraining(
          handle,
          descs.rnn_desc.desc(),
          fn.tensors.seq_length,
          x_descs_arr.data(), x.data_ptr(),
          descs.hx_desc.desc(), hx.data_ptr(),
          descs.cx_desc.desc(), cx.defined() ? cx.data_ptr() : nullptr,
          w_desc.desc(), weight_buf.data_ptr(),
          y_descs_arr.data(), y.data_ptr(),
          descs.hy_desc.desc(), hy.data_ptr(),
          descs.cy_desc.desc(), cy.defined() ? cy.data_ptr() : nullptr,
          workspace.data_ptr(), workspace.size(0),
          reserve.data_ptr(), reserve.size(0)
          ));
  } else { // inference
    reserve = at::empty({0}, input.options().dtype(kByte));
    AT_CUDNN_CHECK(cudnnRNNForwardInference(
          handle,
          descs.rnn_desc.desc(),
          fn.tensors.seq_length,
          x_descs_arr.data(), x.data_ptr(),
          descs.hx_desc.desc(), hx.data_ptr(),
          descs.cx_desc.desc(), cx.defined() ? cx.data_ptr() : nullptr,
          w_desc.desc(), weight_buf.data_ptr(),
          y_descs_arr.data(), y.data_ptr(),
          descs.hy_desc.desc(), hy.data_ptr(),
          descs.cy_desc.desc(), cy.defined() ? cy.data_ptr() : nullptr,
          workspace.data_ptr(), workspace.size(0)
          ));

  }

  if (batch_first && !is_input_packed) {
    output.transpose_(0, 1);
  }

  return std::make_tuple(output, hy, cy, reserve, weight_buf);
}

std::tuple<Tensor, Tensor, Tensor> _cudnn_rnn_backward_input(
    const Tensor& input_r, const Tensor& weight_buf, const Tensor& hx, const Tensor& cx,
    const Tensor& output_r, const Tensor& grad_output_r, const Tensor& grad_hy,
    const Tensor& grad_cy,
    int64_t fn_mode, int64_t fn_hidden_size, int64_t fn_proj_size,
    int64_t fn_num_layers, bool batch_first, double fn_dropout,
    bool fn_train, bool fn_bidirectional, IntArrayRef fn_batch_sizes,
    const Tensor& fn_dropout_state, const Tensor& fn_reserve,
    std::array<bool, 3> output_mask
    ) {

  auto input = input_r;
  auto grad_output = grad_output_r;
  auto output = output_r;

  RNNParams fn;
  auto datatype = getCudnnDataType(input);
  fn.rnn.set(fn_mode, fn_hidden_size, fn_proj_size, fn_num_layers, fn_bidirectional, promote_rnn_math_type(datatype), datatype);
  fn.dropout.set(fn_train, fn_dropout, fn_dropout_state);
  fn.tensors.set(input.sizes(), fn_batch_sizes, batch_first);

  // TODO: Set device to input
  auto handle = getCudnnHandle();

  if (fn.rnn.mode != CUDNN_LSTM) {
    TORCH_CHECK(!cx.defined(),
             "rnn: illegal defined cx for non-LSTM RNN");
  }

  auto is_input_packed = fn_batch_sizes.size() != 0;
  if (batch_first && !is_input_packed) {
    input = input.transpose(0, 1);
    grad_output = grad_output.transpose(0, 1);
    output = output.transpose(0, 1);
  }

  auto input_size = _input_size(fn.tensors);
  auto hidden_size = _hidden_size(fn.rnn, fn.tensors);
  auto cell_size = _cell_size(fn.rnn, fn.tensors);
  auto output_size = _output_size(fn.rnn, fn.tensors);

  TORCH_CHECK(hx.is_contiguous(),
           "rnn: hx is not contiguous");
  TORCH_CHECK(!cx.defined() || cx.is_contiguous(),
           "rnn: cx is not contiguous");

  auto x = input.contiguous();
  auto dy = grad_output.contiguous();
  auto y = output;
  auto w = weight_buf;
  auto dx = at::empty(input.sizes(), input.options()); // TODO: more compact way of saying this
  auto dhy = grad_hy.contiguous().view(hidden_size);
  auto dcy = grad_cy.defined() ? grad_cy.contiguous().view(cell_size) : Tensor();
  auto dhx = at::empty(hidden_size, hx.options());
  TORCH_INTERNAL_ASSERT(cx.defined() || !output_mask[2], "illegally required grad of cx for non-LSTM RNN");
  auto dcx = cx.defined() ? at::empty(cell_size, cx.options()) : Tensor();

  TORCH_CHECK(fn_train,
           "cudnn RNN backward can only be called in training mode");

  TORCH_CHECK(input.sizes().equals(input_size),
           "Expected input size ", IntArrayRef{input_size}, ", got ", input.sizes());
  TORCH_CHECK(output.sizes().equals(output_size),
           "Expected output size ", IntArrayRef{output_size}, ", got ", output.sizes());

  TORCH_CHECK(!hx.defined() || hx.sizes().equals(hidden_size),
           "Expected hidden size ", IntArrayRef{hidden_size}, ", got ", hx.sizes());
  TORCH_CHECK(!cx.defined() || cx.sizes().equals(cell_size),
           "Expected cell size ", IntArrayRef{cell_size}, ", got ", cx.sizes());
  TORCH_CHECK(!dhy.defined() || dhy.sizes().equals(hidden_size),
           "Expected d_hidden size ", IntArrayRef{hidden_size}, ", got ", dhy.sizes());
  TORCH_CHECK(!dcy.defined() || dcy.sizes().equals(cell_size),
           "Expected d_cell size ", IntArrayRef{cell_size}, ", got ", dcy.sizes());

  TORCH_CHECK(dhy.is_cuda() && dy.is_cuda() && (!dcy.defined() || dcy.is_cuda()),
           "Gradients aren't CUDA tensors");

  cudnnRNNAlgo_t algo = get_algo(fn.rnn, fn.tensors, input);
  fn.rnn.set_algo(algo);
  RNNDescriptors descs(fn, handle, x, y, hx, cx);

  FilterDescriptor w_desc;
  w_desc.set(weight_buf, 3);

  size_t workspace_size;
  auto x_descs_arr = descs.get_x_descs();
  auto y_descs_arr = descs.get_y_descs();
  AT_CUDNN_CHECK(cudnnGetRNNWorkspaceSize(
        handle,
        descs.rnn_desc.desc(),
        fn.tensors.seq_length,
        x_descs_arr.data(),
        &workspace_size
        ));
  // TODO: put this in the correct device???
  Tensor workspace = at::empty(workspace_size, input.options().dtype(kByte));
  AT_CUDNN_CHECK(cudnnRNNBackwardData(
        handle,
        descs.rnn_desc.desc(),
        fn.tensors.seq_length,
        y_descs_arr.data(), y.data_ptr(),
        y_descs_arr.data(), dy.data_ptr(),
        descs.hy_desc.desc(), dhy.data_ptr(),
        descs.cy_desc.desc(), cx.defined() ? dcy.data_ptr() : nullptr,
        w_desc.desc(), w.data_ptr(),
        descs.hx_desc.desc(), hx.data_ptr(),
        descs.cx_desc.desc(), cx.defined() ? cx.data_ptr() : nullptr,
        x_descs_arr.data(), dx.data_ptr(),
        descs.hx_desc.desc(), dhx.data_ptr(),
        descs.cx_desc.desc(), cx.defined() ? dcx.data_ptr() : nullptr,
        workspace.data_ptr(), workspace.size(0),
        fn_reserve.data_ptr(), fn_reserve.size(0)
        ));

  if (batch_first && !is_input_packed) {
    dx = dx.transpose_(0, 1);
  }

  return std::make_tuple(dx, dhx, dcx);
}

// NB: This MUST BE CALLED AFTER _cudnn_rnn_backward_input.
// We'll give a user friendly combined function...
std::vector<Tensor> _cudnn_rnn_backward_weight(
    // TODO: I think tensor geometry sufficient for weight_buf/weight
    const Tensor& input_r, TensorList weight_arr, int64_t weight_stride0,
    const Tensor& weight_buf, const Tensor& hx, const Tensor& cx,
    const Tensor& output_r,
    int64_t fn_mode, int64_t fn_hidden_size, int64_t fn_proj_size,
    int64_t fn_num_layers, bool batch_first, double fn_dropout,
    bool fn_train, bool fn_bidirectional, IntArrayRef fn_batch_sizes,
    const Tensor& fn_dropout_state, const Tensor& fn_reserve
    ) {

  MatrixRef<Tensor> weight{ weight_arr, static_cast<size_t>(weight_stride0) };
  auto input = input_r;
  auto output = output_r;

  RNNParams fn;
  auto datatype = getCudnnDataType(input);
  fn.rnn.set(fn_mode, fn_hidden_size, fn_proj_size, fn_num_layers, fn_bidirectional, promote_rnn_math_type(datatype), datatype);
  fn.dropout.set(fn_train, fn_dropout, fn_dropout_state);
  fn.tensors.set(input.sizes(), fn_batch_sizes, batch_first);

  auto handle = getCudnnHandle();

  if (fn.rnn.mode != CUDNN_LSTM) {
    TORCH_CHECK(!cx.defined(),
             "rnn: illegal defined cx for non-LSTM RNN");
  }

  auto is_input_packed = fn_batch_sizes.size() != 0;
  if (batch_first && !is_input_packed) {
    input = input.transpose(0, 1);
    output = output.transpose(0, 1);
  }

  auto input_size = _input_size(fn.tensors);
  auto hidden_size = _hidden_size(fn.rnn, fn.tensors);

  TORCH_CHECK(fn_train,
           "cudnn RNN backward can only be called in training mode");

  TORCH_CHECK(input.sizes().equals(input_size),
           "Expected input size ", IntArrayRef{input_size}, ", got ", input.sizes());
  TORCH_CHECK(!hx.defined() || hx.sizes().equals(hidden_size),
           "Expected hidden size ", IntArrayRef{hidden_size}, ", got ", hx.sizes());

  // TODO: the above were the only checks in rnn.py, but it doesn't seem
  // like these checks are enough

  TORCH_CHECK(hx.is_contiguous(),
           "rnn: hx is not contiguous");
  TORCH_CHECK(!cx.defined() || cx.is_contiguous(),
           "rnn: cx is not contiguous");

  auto x = input.contiguous();
  const auto& y = output;
  auto dw = at::zeros(weight_buf.sizes(), weight_buf.options());

  cudnnRNNAlgo_t algo = get_algo(fn.rnn, fn.tensors, input);
  fn.rnn.set_algo(algo);
  RNNDescriptors descs(fn, handle, x, y, hx, cx);

  FilterDescriptor w_desc;
  w_desc.set(weight_buf, 3);

  size_t workspace_size;
  auto x_descs_arr = descs.get_x_descs();
  auto y_descs_arr = descs.get_y_descs();
  AT_CUDNN_CHECK(cudnnGetRNNWorkspaceSize(
        handle,
        descs.rnn_desc.desc(),
        fn.tensors.seq_length,
        x_descs_arr.data(),
        &workspace_size
        ));
  Tensor workspace = at::empty(workspace_size, input.options().dtype(kByte));
  AT_CUDNN_CHECK(cudnnRNNBackwardWeights(
        handle,
        descs.rnn_desc.desc(),
        fn.tensors.seq_length,
        x_descs_arr.data(), x.data_ptr(),
        descs.hx_desc.desc(), hx.data_ptr(),
        y_descs_arr.data(), y.data_ptr(),
        workspace.data_ptr(), workspace.size(0),
        w_desc.desc(), dw.data_ptr(),
        fn_reserve.data_ptr(), fn_reserve.size(0)
        ));


  std::vector<Tensor> grad_params_arr;
  size_t grad_params_stride0;
  std::tie(grad_params_arr, grad_params_stride0) = get_parameters(handle, fn.rnn, descs.rnn_desc, descs.x_descs[0], w_desc, dw);
  if (grad_params_stride0 == static_cast<size_t>(weight_stride0)) {
     _viewParams(MatrixRef<Tensor>{grad_params_arr, grad_params_stride0},
              MatrixRef<Tensor>{weight_arr, static_cast<size_t>(weight_stride0)});
      return grad_params_arr;
  } else {
     std::vector<Tensor> grad_weight_arr;
     grad_weight_arr.reserve( weight.numel() );
     for (const auto& w : weight_arr) {
        grad_weight_arr.emplace_back(at::empty(w.sizes(), w.options()));
     }
     _copyParams(MatrixRef<Tensor>{grad_params_arr, grad_params_stride0},
              MatrixRef<Tensor>{grad_weight_arr, static_cast<size_t>(weight_stride0)});
     return grad_weight_arr;
  }
}

// We need this dispatcher because _cudnn_rnn_backward_weight has a stringent
// ordering requirement with _cudnn_rnn_backward_input
std::tuple<Tensor, Tensor, Tensor, std::vector<Tensor>> _cudnn_rnn_backward(
    const Tensor& input, TensorList weight, int64_t weight_stride0, const Tensor& weight_buf, const Tensor& hx, const c10::optional<Tensor>& cx_opt,
    const Tensor& output, const c10::optional<Tensor>& grad_output_r_opt, const c10::optional<Tensor>& grad_hy_r_opt, const c10::optional<Tensor>& grad_cy_r_opt,
    int64_t mode, int64_t hidden_size, int64_t proj_size,
    int64_t num_layers, bool batch_first, double dropout,
    bool train, bool bidirectional, IntArrayRef batch_sizes, const c10::optional<Tensor>& dropout_state_opt, const Tensor& reserve,
    std::array<bool, 4> output_mask
    ) {
  // See [Note: hacky wrapper removal for optional tensor]
<<<<<<< HEAD
  const Tensor& cx = c10::value_or_else(cx_opt, [] {return Tensor();});
=======
  c10::MaybeOwned<Tensor> cx_maybe_owned = at::borrow_from_optional_tensor(cx_opt);
  const Tensor& cx = *cx_maybe_owned;
>>>>>>> 078fadaa
  const Tensor& grad_output_r = c10::value_or_else(grad_output_r_opt, [] {return Tensor();});
  const Tensor& grad_hy_r = c10::value_or_else(grad_hy_r_opt, [] {return Tensor();});
  const Tensor& grad_cy_r = c10::value_or_else(grad_cy_r_opt, [] {return Tensor();});
  const Tensor& dropout_state = c10::value_or_else(dropout_state_opt, [] {return Tensor();});

  if (!grad_output_r.defined() && !grad_hy_r.defined() && !grad_cy_r.defined()) {
    return std::tuple<Tensor, Tensor, Tensor, std::vector<Tensor>>(Tensor(), Tensor(), Tensor(), std::vector<Tensor>(weight.size()));
  }

  auto grad_output = grad_output_r.defined() ? grad_output_r : at::zeros_like(output, LEGACY_CONTIGUOUS_MEMORY_FORMAT);
  auto grad_hy = grad_hy_r.defined() ? grad_hy_r : at::zeros_like(hx, LEGACY_CONTIGUOUS_MEMORY_FORMAT);
  auto grad_cy = cx.defined() ? (grad_cy_r.defined() ? grad_cy_r : at::zeros_like(cx, LEGACY_CONTIGUOUS_MEMORY_FORMAT)) : grad_cy_r;

  Tensor dx, dhx, dcx;
  // NB: unconditionally compute this gradient, because it mutates reserve
  std::tie(dx, dhx, dcx) = at::native::_cudnn_rnn_backward_input(input, weight_buf, hx, cx, output, grad_output, grad_hy, grad_cy, mode, hidden_size, proj_size, num_layers, batch_first, dropout, train, bidirectional, batch_sizes, dropout_state, reserve, {output_mask[0], output_mask[1], output_mask[2]});
  std::vector<Tensor> dw;
  if (output_mask[3]) {
    dw = at::native::_cudnn_rnn_backward_weight(input, weight, weight_stride0, weight_buf, hx, cx, output, mode, hidden_size, proj_size, num_layers, batch_first, dropout, train, bidirectional, batch_sizes, dropout_state, reserve);
  }
  return std::tuple<Tensor, Tensor, Tensor, std::vector<Tensor>>{dx, dhx, dcx, dw};
}

// TODO: I am not sure if we actually need the 'dropout' and 'train' parameters
// to initialize just the state tensor
//
// NB: You can have any color you like, as long as it's a CUDA byte
// tensor.  Why does this function take a TensorOptions at all in that case?
// This is a factory function: it produces tensors but takes no tensors
// as input.  The codegen currently assumes that ALL factory functions
// take TensorOptions, so it's just a lot easier for this function to
// be bound if it also does it.
Tensor _cudnn_init_dropout_state(double dropout, bool train, int64_t dropout_seed,
    c10::optional<ScalarType> dtype,
    c10::optional<Layout> layout,
    c10::optional<Device> device,
    c10::optional<bool> pin_memory) {
  // See [Note: hacky wrapper removal for TensorOptions]
  TensorOptions options = TensorOptions().dtype(dtype).layout(layout).device(device).pinned_memory(pin_memory);

  auto handle = getCudnnHandle();
  DropoutDescriptor dropout_desc;
  auto dropout_p = train ? dropout : 0;
  dropout_desc.initialize_rng(handle, dropout_p, dropout_seed, options);
  return dropout_desc.state;
}

////////////////////////////////////////////////////////////////////////////////
// CUDA dispatch for the generic RNN ops (at::lstm, at::gru, ...)
////////////////////////////////////////////////////////////////////////////////

namespace {

// Helpers for working with different hidden types.
std::tuple<Tensor, Tensor> unpack_hidden(const Tensor& hidden) {
  return std::make_tuple(hidden, at::Tensor{});
}

std::tuple<Tensor, Tensor> unpack_hidden(const std::tuple<Tensor, Tensor>& hidden) {
  return hidden;
}

template<typename hidden_type>
hidden_type pack_hidden(const Tensor& hx, const Tensor& cx) {
  static_assert(std::is_same<hidden_type, void>::value, "pack_hidden not implemented for this type");
  AT_ERROR("NOT IMPLEMENTED");
}

template<>
Tensor pack_hidden<Tensor>(const Tensor& hx, const Tensor& cx) {
  AT_ASSERT(cx.numel() == 0);
  return hx;
}

template<>
std::tuple<Tensor, Tensor> pack_hidden<std::tuple<Tensor, Tensor>>(const Tensor& hx, const Tensor& cx) {
  return std::make_tuple(hx, cx);
}

/**
 * Note [DropoutState and CUDA graph capture]
 * ~~~~~~~~~~~~~~~~~~~~~~~~~~~~~~~~~~~~~~~~~~
 * (1) Telling a capturing stream to wait on an event recorded in a non-capturing stream is an error.
 * (2) Telling a non-capturing stream to wait on an event recorded during capture is also an error.
 *
 * So DropoutState's usage syncs could error if an RNN with dropout is called in an uncaptured region
 * then called in a captured region (triggering 1), or called in a captured region then called
 # in an uncaptured region (triggering 2).
 *
 * To prevent 1 and 2, lock() only syncs on the last usage event if it was recorded in the same
 * capture state as the current state (which also means the same graph, if capture is in progress).
 *
 * The solution should be safe as long as capture obeys the following restrictions:
 *  - Only one capture may be underway at a time in a given process.
 *  - While a capture is underway, no calls to eager ops on noncapturing streams (on any thread)
 *    may interleave with the captured ops.
 *
 * TODO: As people experiment with capture, keep an eye out for use cases that might need to
 * relax those restrictions.
 *
 * See https://github.com/pytorch/pytorch/pull/56433 for more discussion.
 */

struct DropoutState {
  // Both buffer and event are lazily instantiated when a dropout state is needed
  // for the first time. Note that in this case needed != used, as we don't need
  // a buffer to e.g. run RNNs in test mode.
  at::Tensor buffer;
  c10::optional<cuda::CUDAEvent> event;
  std::mutex mutex;
#if CUDA_VERSION >= 11000
  // cudaStreamGetCaptureInfo will never give back a capture id of 0, so 0 can serve
  // as a sentinel value that capture was not underway.
  cuda::CaptureId_t capture_id_last_lock = 0;
  cuda::CaptureId_t capture_id_last_unlock = 0;
#endif

  // Every time we use a dropout state, we need to synchronize with its event,
  // to make sure all previous uses finish running before this one starts. Once
  // we're done, we record the event to allow others to synchronize with this kernel.
  // Those events are really needed only for inter-stream sync on a single GPU.
  // I doubt anyone will want to run cuDNN RNNs in parallel on a single GPU, so
  // they should end up being complete no-ops.
  void lock() {
    // NB: We can't ignore the lock even when event is undefined, because someone
    // could then define it before we get to unlock().
    mutex.lock();
    if (event) {
#if CUDA_VERSION >= 11000
      // See Note [DropoutState and CUDA graph capture]
      cudaStreamCaptureStatus status;
      AT_CUDA_CHECK(cudaStreamGetCaptureInfo(cuda::getCurrentCUDAStream(),
                                             &status,
                                             &capture_id_last_lock));
      if (status == cudaStreamCaptureStatus::cudaStreamCaptureStatusNone) {
        capture_id_last_lock = 0;
      }
      if (capture_id_last_lock == capture_id_last_unlock) {
        event->block(cuda::getCurrentCUDAStream());
      }
#else
      event->block(cuda::getCurrentCUDAStream());
#endif
    }
  }

  void unlock() {
    if (event) {
      event->record();
#if CUDA_VERSION >= 11000
      // See Note [DropoutState and CUDA graph capture]
      cudaStreamCaptureStatus status;
      AT_CUDA_CHECK(cudaStreamGetCaptureInfo(cuda::getCurrentCUDAStream(),
                                             &status,
                                             &capture_id_last_unlock));
      if (status == cudaStreamCaptureStatus::cudaStreamCaptureStatusNone) {
        capture_id_last_unlock = 0;
      }
      TORCH_INTERNAL_ASSERT(capture_id_last_unlock == capture_id_last_lock);
#endif
    }
    mutex.unlock();
  }
};

DropoutState& get_dropout_state(double dropout_p, bool train, TensorOptions options) {
  // Each state is slightly over 2MB and initialized lazily, so it's fine to cache them.
  static std::vector<DropoutState> dropout_state_cache { static_cast<size_t>(cuda::getNumGPUs()) };
  static std::mutex state_cache_mut;

  AT_ASSERT(options.device().is_cuda());
  int device = options.device().index();

  std::unique_lock<std::mutex> lock {state_cache_mut};
  auto& state = dropout_state_cache.at(device);
  if (train && dropout_p > 0 && !state.buffer.defined()) {
    std::unique_lock<std::mutex> lock {state.mutex};
    int64_t seed = at::empty({}, at::kLong).random_().item<int64_t>();
    state.buffer = at::_cudnn_init_dropout_state(
      dropout_p, train, seed, options.dtype(at::kByte));
    // NB: CUDA binds the event to a device at creation time, so we can initialize it
    // only now, when we know we're on the correct device.
    state.event.emplace();
  }
  return state;
}

Tensor try_get_weight_buf(
      const Tensor& input, TensorList parameters, bool has_biases,
      cudnnRNNMode_t mode, int64_t hidden_size, int64_t proj_size, int64_t num_layers, bool bidirectional) {

  // Prepare all relevant descriptors
  auto handle = getCudnnHandle();
  auto & any_param = parameters.at(0);
  auto datatype = getCudnnDataType(any_param);

  RNNDescriptorParams rnn;
  rnn.set(mode, hidden_size, proj_size, num_layers, bidirectional, promote_rnn_math_type(datatype), datatype);
  RNNDescriptor rnn_desc = rnn.descriptor(handle);

  TensorGeometry x_geom ({1, input.size(-1)});
  TensorDescriptor x_desc;
  // datatype for x_desc comes from any_param, not input.
  // try_get_weight_buf's job is to check "is the weight buffer correctly laid out
  // for us to run it with input of the same datatype?"
  x_desc.set(datatype, x_geom.sizes(), x_geom.strides(), 5);

  auto num_params = get_num_weights(handle, rnn_desc, x_desc, datatype);

  // Try to get parameter storage
  auto param_storage = any_param.storage();
  auto weight_buf = at::empty({0}, any_param.options()).set_(param_storage);
  if (weight_buf.size(0) < num_params) {
    return {};
  } else if (weight_buf.size(0) > num_params) {
    weight_buf = weight_buf.narrow(0, 0, num_params);
  }

  // Get and check data pointers
  auto expected_data_ptrs = get_expected_data_ptrs(
      weight_buf, handle, rnn, rnn_desc, x_desc, datatype);

  int64_t num_parameters = parameters.size();
  int64_t num_ptrs = expected_data_ptrs.size();
  if (proj_size != 0) {
    AT_ASSERT(num_parameters % (has_biases ? 5 : 3) == 0);
    AT_ASSERT(num_ptrs % 5 == 0);
    if (has_biases) {
      AT_ASSERT(num_ptrs == num_parameters);
      for (int64_t i = 0; i < num_parameters; i++) {
        if (expected_data_ptrs[i] != parameters[i].data_ptr()) return {};
      }
    } else {
      AT_ASSERT(num_parameters % 3 == 0);
      AT_ASSERT(num_ptrs == num_parameters * 5 / 3);
      for (int64_t param_i = 0, ptr_i = 0;
          ptr_i < num_ptrs;
          ptr_i += 5, param_i += 3) {
        if (expected_data_ptrs[ptr_i] != parameters[param_i].data_ptr()) return {};
        if (expected_data_ptrs[ptr_i + 1] != parameters[param_i + 1].data_ptr()) return {};
        if (expected_data_ptrs[ptr_i + 4] != parameters[param_i + 2].data_ptr()) return {};
      }
    }
  } else {
    AT_ASSERT(num_ptrs == (num_parameters * (has_biases ? 1 : 2)));
    AT_ASSERT(num_parameters % (has_biases ? 4 : 2) == 0);
    for (int64_t param_i = 0, ptr_i = 0;
        ptr_i < num_ptrs;
        ptr_i += (has_biases ? 2 : 4), param_i += 2) {
      if (expected_data_ptrs[ptr_i] != parameters[param_i].data_ptr()) return {};
      if (expected_data_ptrs[ptr_i + 1] != parameters[param_i + 1].data_ptr()) return {};
    }
  }
  if (!parameters[num_parameters - 1].is_contiguous()) return {};
  return weight_buf;
}

template<typename hidden_type>
std::pair<Tensor, hidden_type> _cudnn_impl(
      const Tensor& input, const Tensor& _batch_sizes, const hidden_type& hidden,
      TensorList params, bool has_biases, cudnnRNNMode_t mode,
      int64_t num_layers, double dropout_p, bool train, bool bidirectional) {
  Tensor hx, cx;
  std::tie(hx, cx) = unpack_hidden(hidden);
  int64_t hidden_size = hx.size(2);
  int64_t proj_size = 0;
  // For LSTM models with projections hidden size could be different
  if (cx.defined() && cx.size(2) != hx.size(2)) {
    hidden_size = cx.size(2);
    proj_size = hx.size(2);
  }

  // TODO:  try_get_weight_buf returns a Tensor, but _cudnn_rnn below takes a c10::optional<Tensor>
  // in weight_buf's slot.  Do we want try_get_weight_buf to return a c10::optional<Tensor>
  // instead of a defined or undefined Tensor?
  auto weight_buf = try_get_weight_buf(
      input, params, has_biases, mode, hidden_size, proj_size, num_layers, bidirectional);

  TORCH_CHECK(_batch_sizes.dim() == 1, "batch_sizes tensor should be 1D");
  IntArrayRef batch_sizes { _batch_sizes.data_ptr<int64_t>(), static_cast<size_t>(_batch_sizes.size(0)) };

  auto & dropout_state = get_dropout_state(dropout_p, train, input.options());
  std::unique_lock<DropoutState> lock { dropout_state };
  int64_t num_params = has_biases ? 4 : 2;
  if (proj_size != 0) {
    ++num_params;
  }
  // cudnn_output = std::tuple<output, hy, cy, reserve, new_weight_buf>
  auto cudnn_output = at::_cudnn_rnn(
      input, params, num_params, weight_buf,
      hx, cx, static_cast<int>(mode), hidden_size, proj_size, num_layers, /*batch_first=*/false,
      dropout_p, train, bidirectional, batch_sizes, dropout_state.buffer);

  return {std::get<0>(cudnn_output),
          pack_hidden<hidden_type>(std::get<1>(cudnn_output), std::get<2>(cudnn_output))};
}

template<typename hidden_type>
std::pair<Tensor, hidden_type> _cudnn_impl(
      const Tensor& input, const hidden_type& hidden,
      TensorList params, bool has_biases, cudnnRNNMode_t mode,
      int64_t num_layers, double dropout_p, bool train, bool bidirectional, bool batch_first) {
  Tensor hx, cx;
  std::tie(hx, cx) = unpack_hidden(hidden);
  int64_t hidden_size = hx.size(2);
  int64_t proj_size = 0;
  // For LSTM models with projections hidden size could be different
  if (cx.defined() && cx.size(2) != hx.size(2)) {
    hidden_size = cx.size(2);
    proj_size = hx.size(2);
  }
  auto weight_buf = try_get_weight_buf(
      input, params, has_biases, mode, hidden_size, proj_size, num_layers, bidirectional);
  auto & dropout_state = get_dropout_state(dropout_p, train, input.options());
  std::unique_lock<DropoutState> lock { dropout_state };
  int64_t num_params = has_biases ? 4 : 2;
  if (proj_size != 0) {
    ++num_params;
  }
  // cudnn_output = std::tuple<output, hy, cy, reserve, new_weight_buf>
  auto cudnn_output = at::_cudnn_rnn(
      input, params, num_params, weight_buf,
      hx, cx, static_cast<int>(mode), hidden_size, proj_size, num_layers, batch_first, dropout_p,
      train, bidirectional, /*batch_sizes=*/{}, dropout_state.buffer);

  return {std::get<0>(cudnn_output),
          pack_hidden<hidden_type>(std::get<1>(cudnn_output), std::get<2>(cudnn_output))};
}

#define ONE_HIDDEN_RNN(NAME, MODE)                                             \
void NAME##_cudnn(Tensor& output, Tensor& hy,                                  \
      const Tensor& input, const Tensor& hx,                                   \
      TensorList params, bool has_biases,                                      \
      int64_t num_layers, double dropout_p, bool train, bool bidirectional, bool batch_first) { \
  std::tie(output, hy) = _cudnn_impl(input, hx, params, has_biases,            \
      MODE, num_layers, dropout_p, train, bidirectional, batch_first);         \
}                                                                              \
                                                                               \
void NAME##_packed_cudnn(Tensor& output, Tensor& hy,                           \
      const Tensor& data, const Tensor& batch_sizes, const Tensor& hx,         \
      TensorList params, bool has_biases,                                      \
      int64_t num_layers, double dropout_p, bool train, bool bidirectional) {  \
  std::tie(output, hy) = _cudnn_impl(data, batch_sizes, hx, params,            \
      has_biases, MODE, num_layers, dropout_p, train, bidirectional);          \
}                                                                              \
                                                                               \
REGISTER_CUDA_DISPATCH(NAME##_cudnn_stub, &NAME##_cudnn);                      \
REGISTER_CUDA_DISPATCH(NAME##_packed_cudnn_stub, &NAME##_packed_cudnn);

ONE_HIDDEN_RNN(gru, CUDNN_GRU)
ONE_HIDDEN_RNN(rnn_tanh, CUDNN_RNN_TANH)
ONE_HIDDEN_RNN(rnn_relu, CUDNN_RNN_RELU)

void lstm_cudnn(Tensor& output, Tensor& hy, Tensor& cy,
      const Tensor& input, TensorList hx,
      TensorList params, bool has_biases,
      int64_t num_layers, double dropout_p, bool train, bool bidirectional, bool batch_first) {
  auto result = _cudnn_impl(input, std::make_tuple(hx[0], hx[1]), params, has_biases,
      CUDNN_LSTM, num_layers, dropout_p, train, bidirectional, batch_first);
  output = result.first;
  hy = std::get<0>(result.second);
  cy = std::get<1>(result.second);
}

void lstm_packed_cudnn(Tensor& output, Tensor& hy, Tensor& cy,
      const Tensor& data, const Tensor& batch_sizes, TensorList hx,
      TensorList params, bool has_biases,
      int64_t num_layers, double dropout_p, bool train, bool bidirectional) {
  auto result = _cudnn_impl(data, batch_sizes, std::make_tuple(hx[0], hx[1]),
      params, has_biases, CUDNN_LSTM, num_layers, dropout_p, train, bidirectional);
  output = result.first;
  hy = std::get<0>(result.second);
  cy = std::get<1>(result.second);
}

REGISTER_CUDA_DISPATCH(lstm_cudnn_stub, &lstm_cudnn);
REGISTER_CUDA_DISPATCH(lstm_packed_cudnn_stub, &lstm_packed_cudnn);

} // anonymous namepsace

}} // namespace at::native

#endif // AT_CUDNN_ENABLED()<|MERGE_RESOLUTION|>--- conflicted
+++ resolved
@@ -2,10 +2,7 @@
 #include <ATen/Config.h>
 #include <ATen/cuda/CUDAConfig.h>
 #include <ATen/cuda/CUDAEvent.h>
-<<<<<<< HEAD
-=======
 #include <ATen/cuda/CUDAGraphsUtils.cuh>
->>>>>>> 078fadaa
 #include <ATen/cuda/Exceptions.h>
 #include <ATen/InitialTensorOptions.h>
 #include <ATen/MatrixRef.h>
@@ -915,12 +912,8 @@
     bool fn_train, bool fn_bidirectional, IntArrayRef fn_batch_sizes, const c10::optional<Tensor>& fn_dropout_state_opt
     ) {
   // See [Note: hacky wrapper removal for optional tensor]
-<<<<<<< HEAD
-  const Tensor& weight_buf_r = c10::value_or_else(weight_buf_r_opt, [] {return Tensor();});
-=======
   c10::MaybeOwned<Tensor> weight_buf_r_maybe_owned = at::borrow_from_optional_tensor(weight_buf_r_opt);
   const Tensor& weight_buf_r = *weight_buf_r_maybe_owned;
->>>>>>> 078fadaa
   const Tensor& cx = c10::value_or_else(cx_opt, [] {return Tensor();});
   const Tensor& fn_dropout_state = c10::value_or_else(fn_dropout_state_opt, [] {return Tensor();});
 
@@ -1300,12 +1293,8 @@
     std::array<bool, 4> output_mask
     ) {
   // See [Note: hacky wrapper removal for optional tensor]
-<<<<<<< HEAD
-  const Tensor& cx = c10::value_or_else(cx_opt, [] {return Tensor();});
-=======
   c10::MaybeOwned<Tensor> cx_maybe_owned = at::borrow_from_optional_tensor(cx_opt);
   const Tensor& cx = *cx_maybe_owned;
->>>>>>> 078fadaa
   const Tensor& grad_output_r = c10::value_or_else(grad_output_r_opt, [] {return Tensor();});
   const Tensor& grad_hy_r = c10::value_or_else(grad_hy_r_opt, [] {return Tensor();});
   const Tensor& grad_cy_r = c10::value_or_else(grad_cy_r_opt, [] {return Tensor();});
