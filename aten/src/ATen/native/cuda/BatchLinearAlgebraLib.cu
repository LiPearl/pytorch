#include <ATen/Context.h>
#include <ATen/cuda/CUDAContext.h>
#include <ATen/Dispatch.h>
#include <ATen/NativeFunctions.h>
#include <ATen/cuda/PinnedMemoryAllocator.h>
#include <ATen/cuda/CUDAApplyUtils.cuh>
#include <ATen/cuda/detail/IndexUtils.cuh>
#include <ATen/cuda/CUDASolver.h>
#include <ATen/cuda/CUDABlas.h>
#include <ATen/cuda/CUDAEvent.h>
#include <c10/cuda/CUDAStream.h>

#include <ATen/native/LinearAlgebraUtils.h>
#include <ATen/native/cuda/MiscUtils.h>
#include <ATen/native/cuda/BatchLinearAlgebraLib.h>

namespace at {
namespace native {

// Some cuBLAS and cuSOLVER batched routines require input to be a device array of pointers to device individual matrices
// 'input' must be a contiguous tensor
template <typename scalar_t>
static Tensor get_device_pointers(const Tensor& input) {
  auto input_data = input.data_ptr<scalar_t>();
  int64_t input_mat_stride = matrixStride(input);

  // cublas/cusolver interface requires 'int'
  int batch_size = cuda_int_cast(batchCount(input), "batch_size");

  // if batch_size==0, then start=0 and end=0
  // if input_mat_stride==0, then step=sizeof(scalar_t)
  return at::arange(
      /*start=*/reinterpret_cast<int64_t>(input_data),
      /*end=*/reinterpret_cast<int64_t>(input_data + batch_size * input_mat_stride),
      /*step=*/static_cast<int64_t>(std::max<int64_t>(input_mat_stride, 1) * sizeof(scalar_t)),
      input.options().dtype(at::kLong));
}

template <typename scalar_t>
static void apply_triangular_solve(Tensor& A, Tensor& B, bool upper, bool transpose, bool conjugate_transpose, bool unitriangular) {
  cublasFillMode_t uplo = upper ? CUBLAS_FILL_MODE_UPPER : CUBLAS_FILL_MODE_LOWER;
  cublasOperation_t trans = transpose ? CUBLAS_OP_T : CUBLAS_OP_N;
  trans = conjugate_transpose ? CUBLAS_OP_C : trans;
  cublasDiagType_t diag = unitriangular ? CUBLAS_DIAG_UNIT : CUBLAS_DIAG_NON_UNIT;
  cublasSideMode_t side = CUBLAS_SIDE_LEFT;

  auto A_data = A.data_ptr<scalar_t>();
  auto B_data = B.data_ptr<scalar_t>();
  auto A_mat_stride = matrixStride(A);
  auto B_mat_stride = matrixStride(B);
  auto batch_size = batchCount(A);
  auto n = cuda_int_cast(A.size(-2), "n");
  auto nrhs = cuda_int_cast(B.size(-1), "nrhs");
  auto lda = std::max<int>(1, n);

  auto alpha = scalar_t{1};

  for (decltype(batch_size) i = 0; i < batch_size; i++) {
    scalar_t* A_working_ptr = &A_data[i * A_mat_stride];
    scalar_t* B_working_ptr = &B_data[i * B_mat_stride];
    auto handle = at::cuda::getCurrentCUDABlasHandle();
    at::cuda::blas::trsm(handle, side, uplo, trans, diag, n, nrhs, &alpha, A_working_ptr, lda, B_working_ptr, lda);
  }
}

void triangular_solve_cublas(Tensor& A, Tensor& B, Tensor& infos, bool upper, bool transpose, bool conjugate_transpose, bool unitriangular) {
  (void)infos; // unused
  AT_DISPATCH_FLOATING_AND_COMPLEX_TYPES(A.scalar_type(), "triangular_solve_cuda", [&]{
    apply_triangular_solve<scalar_t>(A, B, upper, transpose, conjugate_transpose, unitriangular);
  });
}

template <typename scalar_t>
static void apply_triangular_solve_batched(Tensor& A, Tensor& B, bool upper, bool transpose, bool conjugate_transpose, bool unitriangular) {
  cublasFillMode_t uplo = upper ? CUBLAS_FILL_MODE_UPPER : CUBLAS_FILL_MODE_LOWER;
  cublasOperation_t trans = transpose ? CUBLAS_OP_T : CUBLAS_OP_N;
  trans = conjugate_transpose ? CUBLAS_OP_C : trans;
  cublasDiagType_t diag = unitriangular ? CUBLAS_DIAG_UNIT : CUBLAS_DIAG_NON_UNIT;
  cublasSideMode_t side = CUBLAS_SIDE_LEFT;

  auto A_data = A.data_ptr<scalar_t>();
  auto B_data = B.data_ptr<scalar_t>();
  auto A_mat_stride = matrixStride(A);
  auto B_mat_stride = matrixStride(B);
  auto batch_size = cuda_int_cast(batchCount(A), "batch_size");
  auto n = cuda_int_cast(A.size(-2), "n");
  auto nrhs = cuda_int_cast(B.size(-1), "nrhs");
  auto lda = std::max<int>(1, n);

  auto alpha = scalar_t{1};

  // cuBLAS batched trsm requires input to be the device array of pointers to device single matrices
  Tensor A_ptr_array = get_device_pointers<scalar_t>(A);
  Tensor B_ptr_array = get_device_pointers<scalar_t>(B);
  auto A_ptr_array_data = reinterpret_cast<scalar_t**>(A_ptr_array.data_ptr());
  auto B_ptr_array_data = reinterpret_cast<scalar_t**>(B_ptr_array.data_ptr());

  auto handle = at::cuda::getCurrentCUDABlasHandle();
  at::cuda::blas::trsmBatched(handle, side, uplo, trans, diag, n, nrhs, &alpha, A_ptr_array_data, lda, B_ptr_array_data, lda, batch_size);
}

void triangular_solve_batched_cublas(Tensor& A, Tensor& B, Tensor& infos, bool upper, bool transpose, bool conjugate_transpose, bool unitriangular) {
  (void)infos; // unused
  AT_DISPATCH_FLOATING_AND_COMPLEX_TYPES(A.scalar_type(), "triangular_solve_cuda", [&]{
    apply_triangular_solve_batched<scalar_t>(A, B, upper, transpose, conjugate_transpose, unitriangular);
  });
}

#ifdef USE_CUSOLVER

inline static Tensor column_major_identity_matrix_like(const Tensor& self) {
  auto size = self.sizes();
  auto size_slice = IntArrayRef(size.data(), size.size()-1);
  return at::ones(size_slice, self.options()).diag_embed().transpose(-2, -1);
}

template <typename scalar_t>
inline static void _apply_single_inverse_helper(scalar_t* self_ptr, scalar_t* self_inv_ptr, int* ipiv_ptr, int* info_getrf_ptr, int* info_getrs_ptr, int n, int lda) {
  // self_inv_ptr should already be an identity matrix

  auto handle = at::cuda::getCurrentCUDASolverDnHandle();
  at::cuda::solver::getrf<scalar_t>(handle, n, n, self_ptr, lda, ipiv_ptr, info_getrf_ptr);
  at::cuda::solver::getrs<scalar_t>(handle, n, n, self_ptr, lda, ipiv_ptr, self_inv_ptr, lda, info_getrs_ptr);
}

template <typename scalar_t>
static void apply_batched_inverse_lib(Tensor& self, Tensor& self_inv, Tensor& infos_getrf, Tensor& infos_getrs) {
  const int batch_size = cuda_int_cast(batchCount(self), "batchCount");
  const int n = cuda_int_cast(self.size(-2), "self.size(-2)");
  const int lda = std::max<int>(1, n);

  auto self_data = self.data_ptr<scalar_t>();
  auto self_mat_stride = matrixStride(self);
  auto self_inv_data = self_inv.data_ptr<scalar_t>();
  auto self_inv_mat_stride = matrixStride(self_inv);

  auto infos_getrf_data = infos_getrf.data_ptr<int>();
  auto infos_getrs_data = infos_getrs.data_ptr<int>();

  auto& allocator = *::c10::cuda::CUDACachingAllocator::get();

  // Heuristic: For small batch size or large matrix size, we use for-loop to iterate over the batches instead of
  //            calling the batched cublas routine.
  if (batch_size <= 8 || /* batch_size > 8 && */ n >= 512) {
    for (int64_t i = 0; i < batch_size; i++) {
      auto dataPtr = allocator.allocate(sizeof(int) * lda);
      int* pivot = reinterpret_cast<int*>(dataPtr.get());

      int* infos_getrf_working_ptr = &infos_getrf_data[i];
      int* infos_getrs_working_ptr = &infos_getrs_data[i];

      _apply_single_inverse_helper<scalar_t>(
        &self_data[i * self_mat_stride], &self_inv_data[i * self_inv_mat_stride], pivot, infos_getrf_working_ptr, infos_getrs_working_ptr, n, lda);
    }
  } else {
    // cublas batched kernels require input be "device array of device pointers"
    Tensor self_array = at::arange(
      reinterpret_cast<int64_t>(self_data),
      reinterpret_cast<int64_t>(&self_data[(batch_size-1) * self_mat_stride]) + 1,
      static_cast<int64_t>(self_mat_stride * sizeof(scalar_t)), self.options().dtype(at::kLong));
    Tensor self_inv_array = at::arange(
      reinterpret_cast<int64_t>(self_inv_data),
      reinterpret_cast<int64_t>(&self_inv_data[(batch_size-1) * self_inv_mat_stride]) + 1,
      static_cast<int64_t>(self_inv_mat_stride * sizeof(scalar_t)), self.options().dtype(at::kLong));

    auto dataPtr = allocator.allocate(sizeof(int)*batch_size*lda);
    int* ipiv_array = reinterpret_cast<int*>(dataPtr.get());

    at::cuda::blas::getrfBatched<scalar_t>(n, reinterpret_cast<scalar_t**>(self_array.data_ptr()), lda,
      ipiv_array, infos_getrf_data, batch_size);

    at::cuda::blas::getriBatched<scalar_t>(n, reinterpret_cast<scalar_t**>(self_array.data_ptr()), lda,
      ipiv_array, reinterpret_cast<scalar_t**>(self_inv_array.data_ptr()), lda, infos_getrs_data, batch_size);
  }
}

template <typename scalar_t>
static void apply_single_inverse_lib(const Tensor& self, Tensor& self_inv, Tensor& infos_getrf, Tensor& infos_getrs) {
  int n = cuda_int_cast(self.size(-2), "self.size(-2)");
  int lda = std::max<int>(1, n);

  Tensor ipiv = at::empty({lda}, self.options().dtype(at::kInt));

  _apply_single_inverse_helper<scalar_t>(
    self.data_ptr<scalar_t>(), self_inv.data_ptr<scalar_t>(), ipiv.data_ptr<int>(), infos_getrf.data_ptr<int>(), infos_getrs.data_ptr<int>(), n, lda);
}

// This is a type dispatching helper function for 'apply_batched_inverse_lib' and 'apply_single_inverse_lib'
Tensor& _linalg_inv_out_helper_cuda_lib(Tensor& result, Tensor& infos_getrf, Tensor& infos_getrs) {
  // assuming result is in column major order and contains the matrices to invert
  Tensor input_working_copy = cloneBatchedColumnMajor(result);

  // for getrf + getrs (cusolver path)
  // result should be filled with identity matrices
  result.zero_();
  result.diagonal(/*offset=*/0, /*dim1=*/-2, /*dim2=*/-1).fill_(1);

  const int batch_size = cuda_int_cast(batchCount(result), "batchCount");

  if (result.dim() > 2) {
    AT_DISPATCH_FLOATING_AND_COMPLEX_TYPES(result.scalar_type(), "linalg_inv_out_cuda", [&]{
      apply_batched_inverse_lib<scalar_t>(
        input_working_copy, result, infos_getrf, infos_getrs);
    });
  } else {
    AT_DISPATCH_FLOATING_AND_COMPLEX_TYPES(result.scalar_type(), "linalg_inv_out_cuda", [&]{
      apply_single_inverse_lib<scalar_t>(input_working_copy, result, infos_getrf, infos_getrs);
    });
  }

  return result;
}

// entrance of calculations of `inverse` using cusolver getrf + getrs, cublas getrfBatched + getriBatched
Tensor _inverse_helper_cuda_lib(const Tensor& self) {
  Tensor self_working_copy = cloneBatchedColumnMajor(self);
  Tensor self_inv_working_copy = column_major_identity_matrix_like(self_working_copy);
  const int batch_size = cuda_int_cast(batchCount(self), "batchCount");

  if (self.dim() > 2 && batch_size > 1) {
    Tensor infos_getrf = at::zeros({std::max<int64_t>(1, batchCount(self))}, self.options().dtype(kInt));
    Tensor infos_getrs = at::zeros({std::max<int64_t>(1, batchCount(self))}, self.options().dtype(kInt));
    AT_DISPATCH_FLOATING_AND_COMPLEX_TYPES(self.scalar_type(), "inverse_cuda", [&]{
      apply_batched_inverse_lib<scalar_t>(
        self_working_copy, self_inv_working_copy, infos_getrf, infos_getrs);
    });
    batchCheckErrors(infos_getrf, "inverse_cuda");
    batchCheckErrors(infos_getrs, "inverse_cuda");
  } else {
    Tensor infos_getrf = at::zeros({1}, self.options().dtype(kInt));
    Tensor infos_getrs = at::zeros({1}, self.options().dtype(kInt));
    AT_DISPATCH_FLOATING_AND_COMPLEX_TYPES(self.scalar_type(), "inverse_cuda", [&]{
      apply_single_inverse_lib<scalar_t>(self_working_copy, self_inv_working_copy, infos_getrf, infos_getrs);
    });
    batchCheckErrors(infos_getrf, "inverse_cuda");
    batchCheckErrors(infos_getrs, "inverse_cuda");
  }

  return self_inv_working_copy;
}

// call cusolver gesvdj function to calculate svd
template<typename scalar_t>
inline static void _apply_svd_lib_gesvdj(const Tensor& self, Tensor& U, Tensor& S, Tensor& VT, Tensor& infos, bool compute_uv, bool some) {
  using value_t = typename c10::scalar_value_type<scalar_t>::type;
  auto self_data = self.data_ptr<scalar_t>();
  auto U_data = U.data_ptr<scalar_t>();
  auto S_data = S.data_ptr<value_t>();
  auto VT_data = VT.data_ptr<scalar_t>();
  auto self_stride = matrixStride(self);
  auto U_stride = matrixStride(U);
  auto S_stride = S.size(-1);
  auto VT_stride = matrixStride(VT);

  int batchsize = cuda_int_cast(batchCount(self), "batch size");
  int m = cuda_int_cast(self.size(-2), "m");
  int n = cuda_int_cast(self.size(-1), "n");
  int lda = std::max<int>(1, m);
  int ldvt = std::max<int>(1, n);

  for(int i = 0; i < batchsize; i++){
    // gesvdj_params controls the numerical accuracy of cusolver gesvdj iterations on GPU
    gesvdjInfo_t gesvdj_params;
    TORCH_CUSOLVER_CHECK(cusolverDnCreateGesvdjInfo(&gesvdj_params));
    // TORCH_CUSOLVER_CHECK(cusolverDnXgesvdjSetTolerance(gesvdj_params, 1.0e-7));
    // TORCH_CUSOLVER_CHECK(cusolverDnXgesvdjSetMaxSweeps(gesvdj_params, 15));

    auto handle = at::cuda::getCurrentCUDASolverDnHandle();
    auto jobz = compute_uv ? CUSOLVER_EIG_MODE_VECTOR : CUSOLVER_EIG_MODE_NOVECTOR;
    at::cuda::solver::gesvdj<scalar_t>(
      handle, jobz, /*econ=*/ some ? 1 : 0, m, n,
      self_data + i * self_stride,
      lda,
      S_data + i * S_stride,
      U_data + i * U_stride,
      lda,
      VT_data + i * VT_stride,
      ldvt,
      infos.data_ptr<int>() + i,
      gesvdj_params
    );

    TORCH_CUSOLVER_CHECK(cusolverDnDestroyGesvdjInfo(gesvdj_params));
  }
}

// wrapper around _apply_svd_lib_gesvdj that handles dtype dispatch,
// creates a working copy of the input, and creates V^H from the V returned by gesvdj
inline static void apply_svd_lib_gesvdj(const Tensor& self, Tensor& U, Tensor& S, Tensor& VT, Tensor& infos, bool compute_uv, bool some) {
  const int64_t m = self.size(-2);
  const int64_t n = self.size(-1);
  Tensor self_working_copy = cloneBatchedColumnMajor(self);
  VT = VT.transpose(-2, -1);  // gesvdj returns V instead of V^H

  AT_DISPATCH_FLOATING_AND_COMPLEX_TYPES(self.scalar_type(), "svd_cuda_gesvdj", [&] {
    _apply_svd_lib_gesvdj<scalar_t>(self_working_copy, U, S, VT, infos, compute_uv, some);
  });
}

// call cusolver gesvdj batched function to calculate svd
template<typename scalar_t>
inline static void _apply_svd_lib_gesvdjBatched(const Tensor& self, Tensor& U, Tensor& S, Tensor& VT, Tensor& infos, bool compute_uv) {
  using value_t = typename c10::scalar_value_type<scalar_t>::type;
  auto self_data = self.data_ptr<scalar_t>();
  auto U_data = U.data_ptr<scalar_t>();
  auto S_data = S.data_ptr<value_t>();
  auto VT_data = VT.data_ptr<scalar_t>();
  auto self_stride = matrixStride(self);
  auto U_stride = matrixStride(U);
  auto S_stride = S.size(-1);
  auto VT_stride = matrixStride(VT);

  int batchsize = cuda_int_cast(batchCount(self), "batch size");
  int m = cuda_int_cast(self.size(-2), "m");
  int n = cuda_int_cast(self.size(-1), "n");
  int lda = std::max<int>(1, m);
  int ldvt = std::max<int>(1, n);

  TORCH_INTERNAL_ASSERT(m <= 32 && n <= 32, "gesvdjBatched requires both matrix dimensions not greater than 32, but got "
                        "m = ", m, " n = ", n);

  // gesvdj_params controls the numerical accuracy of cusolver gesvdj iterations on GPU
  gesvdjInfo_t gesvdj_params;
  TORCH_CUSOLVER_CHECK(cusolverDnCreateGesvdjInfo(&gesvdj_params));
  // TORCH_CUSOLVER_CHECK(cusolverDnXgesvdjSetTolerance(gesvdj_params, 1.0e-7));
  // TORCH_CUSOLVER_CHECK(cusolverDnXgesvdjSetMaxSweeps(gesvdj_params, 15));
  TORCH_CUSOLVER_CHECK(cusolverDnXgesvdjSetSortEig(gesvdj_params, 1));

  auto handle = at::cuda::getCurrentCUDASolverDnHandle();
  auto jobz = compute_uv ? CUSOLVER_EIG_MODE_VECTOR : CUSOLVER_EIG_MODE_NOVECTOR;
  at::cuda::solver::gesvdjBatched<scalar_t>(
    handle, jobz, m, n, self_data, lda, S_data, U_data, lda, VT_data, ldvt,
    infos.data_ptr<int>(), gesvdj_params, batchsize
  );

  TORCH_CUSOLVER_CHECK(cusolverDnDestroyGesvdjInfo(gesvdj_params));
}

// wrapper around _apply_svd_lib_gesvdjBatched that handles dtype dispatch,
// creates a working copy of the input, and creates V^H from the V returned by gesvdj
inline static void apply_svd_lib_gesvdjBatched(const Tensor& self, Tensor& U, Tensor& S, Tensor& VT, Tensor& infos, bool compute_uv) {
  const int64_t m = self.size(-2);
  const int64_t n = self.size(-1);
  Tensor self_working_copy = cloneBatchedColumnMajor(self);
  VT = VT.transpose(-2, -1);  // gesvdj returns V instead of V^H

  AT_DISPATCH_FLOATING_AND_COMPLEX_TYPES(self.scalar_type(), "svd_cuda_gesvdjBatched", [&] {
    _apply_svd_lib_gesvdjBatched<scalar_t>(self_working_copy, U, S, VT, infos, compute_uv);
  });
}

// entrance of calculations of `svd` using cusolver gesvdj and gesvdjBatched
std::tuple<Tensor, Tensor, Tensor> _svd_helper_cuda_lib(const Tensor& self, bool some, bool compute_uv) {
  const int64_t batch_size = batchCount(self);
  at::Tensor infos = at::zeros({batch_size}, self.options().dtype(at::kInt));
  const int64_t m = self.size(-2);
  const int64_t n = self.size(-1);
  const int64_t k = std::min(m, n);

  Tensor U_working_copy, S_working_copy, VT_working_copy;
  std::tie(U_working_copy, S_working_copy, VT_working_copy) = \
    _create_U_S_VT(self, some, compute_uv, /* svd_use_cusolver = */ true);
  // U, S, V working copies are already column majored now

  // heuristic for using `gesvdjBatched` over `gesvdj`
  if (m <= 32 && n <= 32 && batch_size > 1 && (!some || m == n)) {
    apply_svd_lib_gesvdjBatched(self, U_working_copy, S_working_copy, VT_working_copy, infos, compute_uv);
  } else {
    apply_svd_lib_gesvdj(self, U_working_copy, S_working_copy, VT_working_copy, infos, compute_uv, some);
  }

  // A device-host sync will be performed.
  batchCheckErrors(infos, "svd_cuda");

  if (!compute_uv) {
    VT_working_copy.zero_();
    U_working_copy.zero_();
  }

  if (some) {
    VT_working_copy = VT_working_copy.narrow(-2, 0, k);
  }

  // so far we have computed VT, but torch.svd returns V instead. Adjust accordingly.
  VT_working_copy.transpose_(-2, -1);
  return std::make_tuple(U_working_copy, S_working_copy, VT_working_copy);
}


// Todo: cusolverDnXpotrfBatched has some numerical issue and is not used here.
//     A loop of cusolverDnXpotrf is used in case MAGMA is not linked in the pytorch build.
//     We will switch to cusolverDnXpotrfBatched after the issue is fixed.
//     See https://github.com/pytorch/pytorch/issues/53879.
template<typename scalar_t>
inline static void apply_cholesky_cusolver_potrf(Tensor& self_working_copy, bool upper, Tensor& infos) {
  auto handle = at::cuda::getCurrentCUDASolverDnHandle();
  const auto uplo = upper ? CUBLAS_FILL_MODE_UPPER : CUBLAS_FILL_MODE_LOWER;
  const int64_t n = self_working_copy.size(-1);
  const int64_t lda = std::max<int64_t>(1, n);
  const int64_t batch_size = batchCount(self_working_copy);
  const int64_t matrix_stride = matrixStride(self_working_copy);

  scalar_t* self_working_copy_ptr = self_working_copy.data_ptr<scalar_t>();
  int* infos_ptr = infos.data_ptr<int>();

#ifdef USE_CUSOLVER_64_BIT
  size_t worksize_device;
  size_t worksize_host;
  cusolverDnParams_t params;
  cudaDataType datatype = at::cuda::solver::get_cusolver_datatype<scalar_t>();
  TORCH_CUSOLVER_CHECK(cusolverDnCreateParams(&params));
  at::cuda::solver::xpotrf_buffersize(handle, params, uplo, n, datatype, nullptr, lda, datatype, &worksize_device, &worksize_host);

  // allocate workspace storage
  auto& device_allocator = *at::cuda::getCUDADeviceAllocator();
  auto workdata_device = device_allocator.allocate(worksize_device * batch_size);
  void* workdata_device_ptr = workdata_device.get();

  auto& host_allocator = *at::getCPUAllocator();
  auto workdata_host = host_allocator.allocate(worksize_host * batch_size);
  void* workdata_host_ptr = workdata_host.get();

  for (int64_t i = 0; i < batch_size; i++) {
    at::cuda::solver::xpotrf(
      handle, params, uplo, n, datatype,
      self_working_copy_ptr + i * matrix_stride,
      lda, datatype,
      (char*)workdata_device_ptr + i * worksize_device, worksize_device,
      (char*)workdata_host_ptr + i * worksize_host, worksize_host,
      infos_ptr + i
    );
  }

  TORCH_CUSOLVER_CHECK(cusolverDnDestroyParams(params));
#else // USE_CUSOLVER_64_BIT
  int n_32 = cuda_int_cast(n, "n");
  int lda_32 = cuda_int_cast(lda, "lda");
  int lwork;
  at::cuda::solver::potrf_buffersize<scalar_t>(
    handle, uplo, n_32, nullptr, lda_32, &lwork);

   // allocate workspace storage
  auto& allocator = *at::cuda::getCUDADeviceAllocator();
  auto work_data = allocator.allocate(sizeof(scalar_t)*lwork * batch_size);
  scalar_t* work_data_ptr = static_cast<scalar_t*>(work_data.get());

  for (int64_t i = 0; i < batch_size; i++) {
    at::cuda::solver::potrf<scalar_t>(
      handle, uplo, n_32,
      self_working_copy_ptr + i * matrix_stride,
      lda_32,
      work_data_ptr + i * lwork,
      lwork,
      infos_ptr + i
    );
  }
#endif // USE_CUSOLVER_64_BIT
}

Tensor _cholesky_helper_cuda_cusolver(const Tensor& self, bool upper) {
  const int64_t batch_size = batchCount(self);
  at::Tensor infos = at::zeros({batch_size}, self.options().dtype(at::kInt));
  at::Tensor self_working_copy = cloneBatchedColumnMajor(self);

  AT_DISPATCH_FLOATING_AND_COMPLEX_TYPES(self.scalar_type(), "cholesky_cuda_potrf", [&] {
    apply_cholesky_cusolver_potrf<scalar_t>(self_working_copy, upper, infos);
  });

  batchCheckErrors(infos, "cholesky_cuda");

  return self_working_copy;
}


template<typename scalar_t>
inline static void apply_cholesky_cusolver_potrs(Tensor& self_working_copy, const Tensor& A_column_major_copy, bool upper, Tensor& infos) {
  auto handle = at::cuda::getCurrentCUDASolverDnHandle();
  const auto uplo = upper ? CUBLAS_FILL_MODE_UPPER : CUBLAS_FILL_MODE_LOWER;
  const int64_t n = self_working_copy.size(-2);
  const int64_t nrhs = self_working_copy.size(-1);
  const int64_t lda = std::max<int64_t>(1, n);
  const int64_t batch_size = batchCount(self_working_copy);
  const int64_t self_matrix_stride = matrixStride(self_working_copy);
  scalar_t* self_working_copy_ptr = self_working_copy.data_ptr<scalar_t>();

  const scalar_t* A_ptr = A_column_major_copy.data_ptr<scalar_t>();
  const int64_t A_matrix_stride = matrixStride(A_column_major_copy);
  const int64_t ldb = std::max<int64_t>(1, A_column_major_copy.size(-1));

  int* infos_ptr = infos.data_ptr<int>();

#ifdef USE_CUSOLVER_64_BIT
  cusolverDnParams_t params;
  cudaDataType datatype = at::cuda::solver::get_cusolver_datatype<scalar_t>();
  TORCH_CUSOLVER_CHECK(cusolverDnCreateParams(&params));

  for (int64_t i = 0; i < batch_size; i++) {
    at::cuda::solver::xpotrs(
      handle, params, uplo, n, nrhs, datatype,
      A_ptr + i * A_matrix_stride,
      lda, datatype,
      self_working_copy_ptr + i * self_matrix_stride,
      ldb,
      infos_ptr
    );
  }

  TORCH_CUSOLVER_CHECK(cusolverDnDestroyParams(params));
#else // USE_CUSOLVER_64_BIT
  int n_32 = cuda_int_cast(n, "n");
  int nrhs_32 = cuda_int_cast(nrhs, "nrhs");
  int lda_32 = cuda_int_cast(lda, "lda");
  int ldb_32 = cuda_int_cast(ldb, "ldb");

  for (int64_t i = 0; i < batch_size; i++) {
    at::cuda::solver::potrs<scalar_t>(
      handle, uplo, n_32, nrhs_32,
      A_ptr + i * A_matrix_stride,
      lda_32,
      self_working_copy_ptr + i * self_matrix_stride,
      ldb_32,
      infos_ptr
    );
  }
#endif // USE_CUSOLVER_64_BIT
}


// This code path is only dispatched to if MAGMA is not linked in the pytorch build.
// cusolverDn<t>potrsBatched only supports nrhs == 1
template<typename scalar_t>
inline static void apply_cholesky_cusolver_potrsBatched(Tensor& self_working_copy, const Tensor& A_column_major_copy, bool upper, Tensor& infos) {
  auto handle = at::cuda::getCurrentCUDASolverDnHandle();
  const auto uplo = upper ? CUBLAS_FILL_MODE_UPPER : CUBLAS_FILL_MODE_LOWER;
  const int64_t n = self_working_copy.size(-2);
  const int64_t nrhs = self_working_copy.size(-1);
  const int64_t lda = std::max<int64_t>(1, n);
  const int64_t batch_size = batchCount(self_working_copy);
  const int64_t self_matrix_stride = matrixStride(self_working_copy);
  scalar_t* self_working_copy_ptr = self_working_copy.data_ptr<scalar_t>();

  const scalar_t* A_ptr = A_column_major_copy.data_ptr<scalar_t>();
  const int64_t A_matrix_stride = matrixStride(A_column_major_copy);
  const int64_t ldb = std::max<int64_t>(1, A_column_major_copy.size(-1));

  int* infos_ptr = infos.data_ptr<int>();

  auto self_ptr_array = get_device_pointers<scalar_t>(self_working_copy);
  auto A_ptr_array = get_device_pointers<scalar_t>(A_column_major_copy);

  at::cuda::solver::potrsBatched(
    handle, uplo,
    cuda_int_cast(n, "n"),
    cuda_int_cast(nrhs, "nrhs"),
    reinterpret_cast<scalar_t**>(A_ptr_array.data_ptr()),
    cuda_int_cast(lda, "lda"),
    reinterpret_cast<scalar_t**>(self_ptr_array.data_ptr()),
    cuda_int_cast(ldb, "ldb"),
    infos_ptr,
    cuda_int_cast(batch_size, "batch_size")
  );
}

Tensor _cholesky_solve_helper_cuda_cusolver(const Tensor& self, const Tensor& A, bool upper) {
  const int64_t batch_size = batchCount(self);
  at::Tensor infos = at::zeros({1}, self.options().dtype(at::kInt));
  at::Tensor self_working_copy = cloneBatchedColumnMajor(self);
  at::Tensor A_column_major_copy = cloneBatchedColumnMajor(A);

  const int64_t nrhs = self_working_copy.size(-1);

  // cusolverDn<t>potrsBatched only supports nrhs == 1
  if (batch_size > 1 && nrhs == 1) {
    AT_DISPATCH_FLOATING_AND_COMPLEX_TYPES(self.scalar_type(), "cholesky_cuda_potrs_batched", [&] {
      apply_cholesky_cusolver_potrsBatched<scalar_t>(self_working_copy, A_column_major_copy, upper, infos);
    });
  } else {
    AT_DISPATCH_FLOATING_AND_COMPLEX_TYPES(self.scalar_type(), "cholesky_cuda_potrs", [&] {
      apply_cholesky_cusolver_potrs<scalar_t>(self_working_copy, A_column_major_copy, upper, infos);
    });
  }

  // info from potrs and potrsBatched only report if the i-th parameter is wrong, not about the matrix singularity, etc.
  // So we don't need to check it all the time.
  TORCH_INTERNAL_ASSERT_DEBUG_ONLY(infos.item().toInt() == 0);

  return self_working_copy;
}

<<<<<<< HEAD


void _cholesky_inverse_cusolver_potrs_based(Tensor& result, Tensor& infos, bool upper) {
  at::Tensor input_working_copy = cloneBatchedColumnMajor(result);
  at::Tensor infos_gpu = at::zeros({1}, result.options().dtype(at::kInt));
  result.fill_(0);
  result.diagonal(/*offset=*/0, /*dim1=*/-2, /*dim2=*/-1).fill_(1);
  AT_DISPATCH_FLOATING_AND_COMPLEX_TYPES(result.scalar_type(), "cholesky_cuda_potri", [&] {
    apply_cholesky_cusolver_potrs<scalar_t>(result, input_working_copy, upper, infos_gpu);
  });

  // Debug only: info of cusolver potrs only check if the i-th parameter is wrong
  // Function argument `infos` is a CPU tensor, the following copy will cause a device-host sync.
  // infos.copy_(infos_gpu);
}

Tensor& cholesky_inverse_kernel_impl_cusolver(Tensor &result, Tensor& infos, bool upper) {
  _cholesky_inverse_cusolver_potrs_based(result, infos, upper);
  return result;
}


=======
>>>>>>> 8243ba72
/*
  The orgqr function allows reconstruction of an orthogonal (or unitary) matrix Q,
  from a sequence of elementary reflectors, such as produced by the geqrf function.

  Args:
  * `self` - Tensor with the directions of the elementary reflectors below the diagonal,
              it will be overwritten with the result
  * `tau` - Tensor containing the magnitudes of the elementary reflectors
  * `infos` - Tensor to store cuSOLVER's error codes
  * `n_columns` - The number of columns of Q to be computed

  For further details, please see the cuSOLVER documentation for ORGQR and UNGQR.
*/
template <typename scalar_t>
inline void apply_orgqr_cusolver(Tensor& self, const Tensor& tau, Tensor& infos, int64_t n_columns) {
  using value_t = typename c10::scalar_value_type<scalar_t>::type;
  auto self_data = self.data_ptr<scalar_t>();
  auto tau_data = tau.data_ptr<scalar_t>();
  auto infos_data = infos.data_ptr<int>();
  auto self_matrix_stride = matrixStride(self);
  auto batchsize = cuda_int_cast(batchCount(self), "batch size");
  auto m = cuda_int_cast(self.size(-2), "m");
  auto n = cuda_int_cast(n_columns, "n");
  auto k = cuda_int_cast(tau.size(-1), "k");
  auto tau_stride = std::max<int>(1, k);
  auto lda = std::max<int>(1, m);

  // LAPACK's requirement
  TORCH_INTERNAL_ASSERT(m >= n);
  TORCH_INTERNAL_ASSERT(n >= k);

  // cuSOLVER doesn't compute anything for this case, which is wrong
  // the result should be a matrix with 1 on the diagonal
  if (k == 0) {
    self.fill_(0);
    self.diagonal(/*offset=*/0, /*dim1=*/-2, /*dim2=*/-1).fill_(1);
    return;
  }

  // get the optimal work size and allocate workspace tensor
  int lwork;
  at::cuda::solver::orgqr_buffersize<scalar_t>(
    at::cuda::getCurrentCUDASolverDnHandle(), m, n, k, self_data, lda, tau_data, &lwork);

  for (auto i = decltype(batchsize){0}; i < batchsize; i++) {
    scalar_t* self_working_ptr = &self_data[i * self_matrix_stride];
    scalar_t* tau_working_ptr = &tau_data[i * tau_stride];
    int* info_working_ptr = &infos_data[i];
    auto handle = at::cuda::getCurrentCUDASolverDnHandle();

    // allocate workspace storage
    auto& allocator = *at::cuda::getCUDADeviceAllocator();
    auto work_data = allocator.allocate(sizeof(scalar_t)*lwork);

    at::cuda::solver::orgqr<scalar_t>(
      handle, m, n, k,
      self_working_ptr,
      lda,
      tau_working_ptr,
      static_cast<scalar_t*>(work_data.get()),
      lwork,
      info_working_ptr
    );
  }
}

// This is a type dispatching helper function for 'apply_orgqr_cusolver'
Tensor& orgqr_helper_cuda_lib(Tensor& result, const Tensor& tau, Tensor& infos, int64_t n_columns) {
  AT_DISPATCH_FLOATING_AND_COMPLEX_TYPES(result.scalar_type(), "orgqr_cuda", [&]{
    apply_orgqr_cusolver<scalar_t>(result, tau, infos, n_columns);
  });
  return result;
}

template <typename scalar_t>
static void apply_syevd(Tensor& values, Tensor& vectors, Tensor& infos, bool upper, bool compute_eigenvectors) {
  using value_t = typename c10::scalar_value_type<scalar_t>::type;

  cublasFillMode_t uplo = upper ? CUBLAS_FILL_MODE_UPPER : CUBLAS_FILL_MODE_LOWER;
  cusolverEigMode_t jobz = compute_eigenvectors ? CUSOLVER_EIG_MODE_VECTOR : CUSOLVER_EIG_MODE_NOVECTOR;

  int64_t n = vectors.size(-1);
  int64_t lda = std::max<int64_t>(1, n);
  int64_t batch_size = batchCount(vectors);

  auto vectors_stride = matrixStride(vectors);
  auto values_stride = values.size(-1);

  auto vectors_data = vectors.data_ptr<scalar_t>();
  auto values_data = values.data_ptr<value_t>();
  auto infos_data = infos.data_ptr<int>();

  // get the optimal work size and allocate workspace tensor
#ifdef USE_CUSOLVER_64_BIT
  size_t worksize_device; // workspaceInBytesOnDevice
  size_t worksize_host; // workspaceInBytesOnHost
  cusolverDnParams_t params = NULL; // use default algorithm (currently it's the only option)
  at::cuda::solver::xsyevd_bufferSize<scalar_t>(
      at::cuda::getCurrentCUDASolverDnHandle(),
      params,
      jobz,
      uplo,
      n,
      vectors_data,
      lda,
      values_data,
      &worksize_device,
      &worksize_host);
#else
  int lwork;
  int n_32 = cuda_int_cast(n, "n");
  int lda_32 = cuda_int_cast(lda, "lda");
  at::cuda::solver::syevd_bufferSize<scalar_t>(
      at::cuda::getCurrentCUDASolverDnHandle(), jobz, uplo, n_32, vectors_data, lda_32, values_data, &lwork);
#endif // USE_CUSOLVER_64_BIT

  for (decltype(batch_size) i = 0; i < batch_size; i++) {
    scalar_t* vectors_working_ptr = &vectors_data[i * vectors_stride];
    value_t* values_working_ptr = &values_data[i * values_stride];
    int* info_working_ptr = &infos_data[i];
    auto handle = at::cuda::getCurrentCUDASolverDnHandle();

#ifdef USE_CUSOLVER_64_BIT
    // allocate workspace storage on device and host
    auto& device_allocator = *at::cuda::getCUDADeviceAllocator();
    auto work_device_data = device_allocator.allocate(worksize_device);
    auto& host_allocator = *at::getCPUAllocator();
    auto work_host_data = host_allocator.allocate(worksize_host);
    at::cuda::solver::xsyevd<scalar_t>(
        handle,
        params,
        jobz,
        uplo,
        n,
        vectors_working_ptr,
        lda,
        values_working_ptr,
        static_cast<scalar_t*>(work_device_data.get()),
        worksize_device,
        static_cast<scalar_t*>(work_host_data.get()),
        worksize_host,
        info_working_ptr);
#else
    // allocate workspace storage on device
    auto& allocator = *at::cuda::getCUDADeviceAllocator();
    auto work_data = allocator.allocate(sizeof(scalar_t) * lwork);
    at::cuda::solver::syevd<scalar_t>(
        handle,
        jobz,
        uplo,
        n_32,
        vectors_working_ptr,
        lda_32,
        values_working_ptr,
        static_cast<scalar_t*>(work_data.get()),
        lwork,
        info_working_ptr);
#endif // USE_CUSOLVER_64_BIT
  }
}

template <typename scalar_t>
static void apply_syevj(Tensor& values, Tensor& vectors, Tensor& infos, bool upper, bool compute_eigenvectors) {
  using value_t = typename c10::scalar_value_type<scalar_t>::type;

  cublasFillMode_t uplo = upper ? CUBLAS_FILL_MODE_UPPER : CUBLAS_FILL_MODE_LOWER;
  cusolverEigMode_t jobz = compute_eigenvectors ? CUSOLVER_EIG_MODE_VECTOR : CUSOLVER_EIG_MODE_NOVECTOR;

  int n = cuda_int_cast(vectors.size(-1), "n");
  int lda = std::max<int>(1, n);
  auto batch_size = batchCount(vectors);

  auto vectors_stride = matrixStride(vectors);
  auto values_stride = values.size(-1);

  auto vectors_data = vectors.data_ptr<scalar_t>();
  auto values_data = values.data_ptr<value_t>();
  auto infos_data = infos.data_ptr<int>();

  // syevj_params controls the numerical accuracy of syevj
  // by default the tolerance is set to machine accuracy
  // the maximum number of iteration of Jacobi method by default is 100
  // cuSOLVER documentations says: "15 sweeps are good enough to converge to machine accuracy"
  // LAPACK has SVD routine based on similar Jacobi algorithm (gesvj) and there a maximum of 30 iterations is set
  // Let's use the default values for now
  syevjInfo_t syevj_params;
  TORCH_CUSOLVER_CHECK(cusolverDnCreateSyevjInfo(&syevj_params));

  // get the optimal work size and allocate workspace tensor
  int lwork;
  at::cuda::solver::syevj_bufferSize<scalar_t>(
      at::cuda::getCurrentCUDASolverDnHandle(), jobz, uplo, n, vectors_data, lda, values_data, &lwork, syevj_params);

  for (decltype(batch_size) i = 0; i < batch_size; i++) {
    scalar_t* vectors_working_ptr = &vectors_data[i * vectors_stride];
    value_t* values_working_ptr = &values_data[i * values_stride];
    int* info_working_ptr = &infos_data[i];
    auto handle = at::cuda::getCurrentCUDASolverDnHandle();

    // allocate workspace storage on device
    auto& allocator = *at::cuda::getCUDADeviceAllocator();
    auto work_data = allocator.allocate(sizeof(scalar_t) * lwork);
    at::cuda::solver::syevj<scalar_t>(
        handle,
        jobz,
        uplo,
        n,
        vectors_working_ptr,
        lda,
        values_working_ptr,
        static_cast<scalar_t*>(work_data.get()),
        lwork,
        info_working_ptr,
        syevj_params);
  }
  TORCH_CUSOLVER_CHECK(cusolverDnDestroySyevjInfo(syevj_params));
}

template <typename scalar_t>
static void apply_syevj_batched(Tensor& values, Tensor& vectors, Tensor& infos, bool upper, bool compute_eigenvectors) {
  using value_t = typename c10::scalar_value_type<scalar_t>::type;

  cublasFillMode_t uplo = upper ? CUBLAS_FILL_MODE_UPPER : CUBLAS_FILL_MODE_LOWER;
  cusolverEigMode_t jobz = compute_eigenvectors ? CUSOLVER_EIG_MODE_VECTOR : CUSOLVER_EIG_MODE_NOVECTOR;

  int n = cuda_int_cast(vectors.size(-1), "n");
  int lda = std::max<int>(1, n);
  int batch_size = cuda_int_cast(batchCount(vectors), "batch_size");

  auto vectors_data = vectors.data_ptr<scalar_t>();
  auto values_data = values.data_ptr<value_t>();
  auto infos_data = infos.data_ptr<int>();

  // syevj_params controls the numerical accuracy of syevj
  // by default the tolerance is set to machine accuracy
  // the maximum number of iteration of Jacobi method by default is 100
  // cuSOLVER documentations says: "15 sweeps are good enough to converge to machine accuracy"
  // LAPACK has SVD routine based on similar Jacobi algorithm (gesvj) and there a maximum of 30 iterations is set
  // Let's use the default values for now
  syevjInfo_t syevj_params;
  TORCH_CUSOLVER_CHECK(cusolverDnCreateSyevjInfo(&syevj_params));
  TORCH_CUSOLVER_CHECK(cusolverDnXsyevjSetSortEig(syevj_params, 1));

  auto handle = at::cuda::getCurrentCUDASolverDnHandle();

  // get the optimal work size and allocate workspace tensor
  int lwork;
  at::cuda::solver::syevjBatched_bufferSize<scalar_t>(
      handle,
      jobz,
      uplo,
      n,
      vectors_data,
      lda,
      values_data,
      &lwork,
      syevj_params,
      batch_size);

  // allocate workspace storage on device
  auto& allocator = *at::cuda::getCUDADeviceAllocator();
  auto work_data = allocator.allocate(sizeof(scalar_t) * lwork);
  at::cuda::solver::syevjBatched<scalar_t>(
      handle,
      jobz,
      uplo,
      n,
      vectors_data,
      lda,
      values_data,
      static_cast<scalar_t*>(work_data.get()),
      lwork,
      infos_data,
      syevj_params,
      batch_size);
  TORCH_CUSOLVER_CHECK(cusolverDnDestroySyevjInfo(syevj_params));
}

static void linalg_eigh_cusolver_syevd(Tensor& eigenvalues, Tensor& eigenvectors, Tensor& infos, bool upper, bool compute_eigenvectors) {
  AT_DISPATCH_FLOATING_AND_COMPLEX_TYPES(eigenvectors.scalar_type(), "linalg_eigh_cuda", [&] {
    apply_syevd<scalar_t>(eigenvalues, eigenvectors, infos, upper, compute_eigenvectors);
  });
}

static void linalg_eigh_cusolver_syevj(Tensor& eigenvalues, Tensor& eigenvectors, Tensor& infos, bool upper, bool compute_eigenvectors) {
  AT_DISPATCH_FLOATING_AND_COMPLEX_TYPES(eigenvectors.scalar_type(), "linalg_eigh_cuda", [&] {
    apply_syevj<scalar_t>(eigenvalues, eigenvectors, infos, upper, compute_eigenvectors);
  });
}

void linalg_eigh_cusolver(Tensor& eigenvalues, Tensor& eigenvectors, Tensor& infos, bool upper, bool compute_eigenvectors) {
  // TODO: syevj_batched should be added here, but at least for CUDA 11.2 it contains a bug leading to incorrect results
  // See https://github.com/pytorch/pytorch/pull/53040#issuecomment-793626268 and https://github.com/cupy/cupy/issues/4847

  // syevj is better than syevd for float32 dtype and matrix sizes 32x32 - 512x512
  // See https://github.com/pytorch/pytorch/pull/53040#issuecomment-788264724
  if (eigenvectors.scalar_type() == at::kFloat && eigenvectors.size(-1) >= 32 && eigenvectors.size(-1) <= 512) {
    return linalg_eigh_cusolver_syevj(eigenvalues, eigenvectors, infos, upper, compute_eigenvectors);
  } else {
    return linalg_eigh_cusolver_syevd(eigenvalues, eigenvectors, infos, upper, compute_eigenvectors);
  }
}

#endif  // USE_CUSOLVER

}} // namespace at::native<|MERGE_RESOLUTION|>--- conflicted
+++ resolved
@@ -587,8 +587,6 @@
   return self_working_copy;
 }
 
-<<<<<<< HEAD
-
 
 void _cholesky_inverse_cusolver_potrs_based(Tensor& result, Tensor& infos, bool upper) {
   at::Tensor input_working_copy = cloneBatchedColumnMajor(result);
@@ -610,8 +608,6 @@
 }
 
 
-=======
->>>>>>> 8243ba72
 /*
   The orgqr function allows reconstruction of an orthogonal (or unitary) matrix Q,
   from a sequence of elementary reflectors, such as produced by the geqrf function.
