--- conflicted
+++ resolved
@@ -22,11 +22,7 @@
   return name_.name();
 }
 
-<<<<<<< HEAD
-void Function::append_instruction(OpCode op, int X, int N) {
-=======
 void Function::append_instruction(OpCode op, int X, int N, int64_t dbg_handle) {
->>>>>>> 98fcdb80
   TORCH_CHECK(
       isOpSupportedInMobile(op),
       toString(op),
@@ -103,14 +99,6 @@
   return schema_;
 }
 
-void Function::setSchema(c10::FunctionSchema schema) {
-  schema_ = std::move(schema);
-}
-
-const at::optional<c10::FunctionSchema>& Function::getSchema() const {
-  return schema_;
-}
-
 bool Function::run(Stack& stack) const {
   const auto& schema = getSchema();
   if (schema) { // if we have a schema then resolve optional args if any
