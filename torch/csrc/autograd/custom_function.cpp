#include <c10/util/irange.h>
#include <torch/csrc/autograd/custom_function.h>
#include <torch/csrc/autograd/functions/accumulate_grad.h>
#include <torch/csrc/autograd/autograd.h>

namespace torch { namespace autograd {

VariableInfo::VariableInfo(const Variable& var)
  : layout(var.layout())
  , device(var.device())
  , scalar_type(var.scalar_type())
  , size(var.sizes().vec())
  , requires_grad(var.requires_grad())
  , is_empty(false) {
}

VariableInfo::VariableInfo() : requires_grad(false), is_empty(true) {}

Variable VariableInfo::zeros(at::OptionalDeviceGuard& device_guard) const {
  if (is_empty) {
    // Return undefined tensor.
    return at::Tensor();
  } else {
    return at::zeros(
        size, at::TensorOptions(scalar_type).device(device).layout(layout));
  }
}

optional_variable_list _process_backward_mode_ad(
  const std::unordered_set<at::TensorImpl*> &inputs_set,
  const std::unordered_set<at::TensorImpl*> &non_differentiable,
  const std::unordered_set<at::TensorImpl*> &dirty_inputs,
  const at::ArrayRef<c10::optional<Variable>> raw_outputs,
  const std::shared_ptr<Node> &cdata) {


  int num_outputs = raw_outputs.size();

  // Sets the grad_fn and output_nr of an output Variable.
  auto set_history = [&](Variable& var, uint32_t output_nr, bool is_input, bool is_modified,
                         bool is_differentiable) {
    if (!is_differentiable) {
      if (!var.requires_grad()) {
        return;
      }
      // Return detached aliases of inputs, instead of changing their requires_grad
      // property.
      if (is_input) {
        var = var.detach();
      } else if (!var.is_view()) {
        var.detach_();
      }
      // If var is a view of one of the inputs of the custom autograd Function,
      // we don't detach it in a no_grad block. This is so that we can mimic the
      // behavior of returning a view from a no_grad block:
      //   x = torch.randn(3, requires_grad=True)
      //   with torch.no_grad():
      //       y = x.view(-1)
      // Here, `y` requires_grad (!).
    } else if (is_modified) {
      if (var.is_leaf() && var.requires_grad()) {
        TORCH_CHECK(false, "a leaf Variable that requires grad has been used in an in-place operation.");
      }
      // No need to mark as modified Tensors that are not inputs.
      if (!is_input) {
        TORCH_WARN("Only input Tensors should be given to ctx.mark_dirty(). If a Tensor is not an input, there"
                   " is no need to pass it to mark_dirty().");
      }
      // If the input is a view, the rebase will need to rewrite the graph and this only works if we have a single
      // output to this Function.
      TORCH_CHECK(!(var.is_view() && num_outputs > 1), "If your Function modifies inplace an input that is a view"
                  " of another Tensor, your Function cannot return more than one Tensor. This is not supported"
                  " by the current autograd engine. You should either make sure the input is not a view (using"
                  " .clone() for example) or make your Function only return one Tensor (potentially splitting"
                  " it into two Functions: one doing the inplace that returns a single Tensor and a second one"
                  " that does the other operations). You can ask on the forum https://discuss.pytorch.org/ if"
                  " you need help to do this change.");

      // If the input was modified, transplant the grad_fn in the graph:
      // grad_fn <- variable <- self  ==>  grad_fn <- self <- variable
      var.mutable_grad().reset();
      impl::clear_hooks(var);
      if (auto grad_acc_fn = impl::try_get_grad_accumulator(var)) {
        auto grad_acc = dynamic_cast<AccumulateGrad*>(grad_acc_fn.get());
        grad_acc->variable.reset();
      }
      if (cdata) {
        impl::rebase_history(var, {cdata, output_nr});
      }
    } else if (is_input) {
      // An input has been returned, but it wasn't modified. Return it as a view
      // so that we can attach a new grad_fn to the Variable.
      // Run in no_grad mode to mimic the behavior of the forward.
      {
        AutoGradMode grad_mode(false);
        var = var.view_as(var);
      }
      impl::set_gradient_edge(var, {cdata, output_nr});
    } else if (cdata) {
      impl::set_gradient_edge(var, {cdata, output_nr});
    }
  };

  optional_variable_list outputs;
  std::unordered_set<at::TensorImpl*> outputs_impl; // For dirty_inputs check
  outputs.reserve(num_outputs);
  int num_diff_outputs = 0;


  for (const auto i : c10::irange(num_outputs)) {
    // For outputs that are not tensors, put a placeholder undefined input.
    if (!raw_outputs[i].has_value()) {
      if (cdata) {
        auto output_nr = cdata->add_input_metadata(Node::undefined_input());
        AT_ASSERT(i == (int)output_nr);
      }
      outputs.emplace_back();
      continue;
    }

    Variable var = raw_outputs[i].value();

    auto out_tensor_impl = var.unsafeGetTensorImpl();
    bool is_input = inputs_set.count(out_tensor_impl) > 0;
    bool is_modified = dirty_inputs.count(out_tensor_impl) > 0;
    bool is_differentiable = cdata && non_differentiable.count(out_tensor_impl) == 0
                              && isDifferentiableType(var.scalar_type());

    if (cdata) {
      auto output_nr = cdata->add_input_metadata(var);
      AT_ASSERT(i == (int)output_nr);
    }
    set_history(var, i, is_input, is_modified, is_differentiable);

    // For deprecation cycle. Can be removed after 1.6. In the case where we detected a view
    // in no grad mode during the forward, only warn the user (do not change the flag if we
    // return and input that is a view as is).
    // See NOTE [ View + Inplace detection ] for why we replace everything by a warning.
    if (!(is_input && is_modified) && var.is_view()) {
      // is_view() => diff_view_meta
      auto diff_view_meta = impl::get_view_autograd_meta(var);
      diff_view_meta->set_creation_meta(CreationMeta::IN_CUSTOM_FUNCTION);
    }

    if (is_differentiable) {
      ++num_diff_outputs;
    }

    outputs_impl.insert(out_tensor_impl);
    outputs.emplace_back(var);
  }

  // If multiple differentiable outputs are returned, we do not allow views to be modified inplace
  // See NOTE [ View + Inplace detection ] for more details
  if (num_diff_outputs > 1) {
    for (auto& var: outputs) {
      if (var.has_value()) {
        auto diff_view_meta = impl::get_view_autograd_meta(var.value());
        if (diff_view_meta && diff_view_meta->has_bw_view()) {
          diff_view_meta->set_creation_meta(CreationMeta::MULTI_OUTPUT_NODE);
        }
      }
    }
  }

  // All the modified Tensors must be returned as is for the rewrite to be valid.
  for (auto& dirty_input : dirty_inputs) {
    TORCH_CHECK(outputs_impl.count(dirty_input) > 0,
                "Some elements marked as dirty during the forward method were not returned as output. The"
                " inputs that are modified inplace must all be outputs of the Function.");
  }

  return outputs;
}

<<<<<<< HEAD
void check_variable_result(const at::TensorBase& original, const at::TensorBase& result, std::string hook_name) {
=======


optional_variable_list _wrap_outputs(const variable_list &input_vars,
  const std::unordered_set<at::TensorImpl*> &non_differentiable,
  const std::unordered_set<at::TensorImpl*> &dirty_inputs,
  const at::ArrayRef<c10::optional<Variable>> raw_outputs,
  const std::shared_ptr<Node> &cdata) {

  std::unordered_set<at::TensorImpl*> inputs_set;
  inputs_set.reserve(input_vars.size());
  for (auto& var : input_vars) {
    inputs_set.emplace(var.unsafeGetTensorImpl());
  }

  auto outputs = _process_backward_mode_ad(inputs_set, non_differentiable, dirty_inputs, raw_outputs, cdata);


  return outputs;
}

void check_variable_result(const Variable& original, const Variable& result, std::string hook_name) {
>>>>>>> e8fa3d2e
  if (!original.options().type_equal(result.options())) {
    std::stringstream ss;
    ss << "hook '" << hook_name << "' has changed the type of value (";
    ss << "was " << original.toString() << " got ";
    ss << result.toString() << ")";
    throw std::runtime_error(ss.str());
  }

  if (original.is_cuda() != result.is_cuda()) {
    std::stringstream ss;
    ss << "hook '" << hook_name << "' has changed the type of value";
    if (original.is_cuda()) {
      ss << " (was CUDA tensor got CPU tensor)";
    } else {
      ss << " (was CPU tensor got CUDA tensor)";
    }
    throw std::runtime_error(ss.str());
  }

  if (original.sizes().vec() != result.sizes().vec()) {
    std::stringstream ss;
    ss << "hook '" << hook_name << "' has changed the size of value";
    throw std::runtime_error(ss.str());
  }
}

void AutogradContext::save_for_backward(variable_list to_save) {
  to_save_ = std::move(to_save);
}

// The logic for handling saved variables here is the same as python_function.cpp
// See _save_variables() and unpack_saved_variables()
void AutogradContext::save_variables() {
  saved_variables_.clear();
  auto ptr = grad_fn_.lock();

  for (const auto& var : to_save_) {
    // Allow empty variables to be saved
    if (var.defined()) {
      bool is_output = var.grad_fn().get() == ptr.get();
      saved_variables_.emplace_back(var, is_output);
    } else {
      saved_variables_.emplace_back();
    }
  }
  to_save_.clear();
}

variable_list AutogradContext::get_saved_variables() const {
  TORCH_CHECK(!has_freed_buffers_, ERR_BACKWARD_TWICE);
  variable_list saved;
  saved.reserve(saved_variables_.size());
  auto ptr = grad_fn_.lock();
  TORCH_INTERNAL_ASSERT(ptr);
  for (auto& var : saved_variables_) {
    saved.push_back(var.unpack(ptr));
  }
  return saved;
}

void AutogradContext::mark_dirty(const variable_list &inputs) {
  dirty_inputs_.clear();
  dirty_inputs_.reserve(inputs.size());
  for(auto& var : inputs) {
    dirty_inputs_.insert(var.unsafeGetTensorImpl());
  }
}

void AutogradContext::mark_non_differentiable(const variable_list &outputs) {
  non_differentiable_.clear();
  non_differentiable_.reserve(outputs.size());
  for(auto& var : outputs) {
    non_differentiable_.insert(var.unsafeGetTensorImpl());
  }
}

void AutogradContext::set_materialize_grads(bool value) {
  materialize_grads_ = value;
}

const std::unordered_set<at::TensorImpl*>& AutogradContext::get_and_bump_dirty() const {
  for (auto& var : dirty_inputs_) {
    var->bump_version();
  }
  return dirty_inputs_;
}

const std::unordered_set<at::TensorImpl*>& AutogradContext::get_non_differentiable() const {
  return non_differentiable_;
}
}} // namespace torch::autograd<|MERGE_RESOLUTION|>--- conflicted
+++ resolved
@@ -173,9 +173,6 @@
   return outputs;
 }
 
-<<<<<<< HEAD
-void check_variable_result(const at::TensorBase& original, const at::TensorBase& result, std::string hook_name) {
-=======
 
 
 optional_variable_list _wrap_outputs(const variable_list &input_vars,
@@ -196,8 +193,7 @@
   return outputs;
 }
 
-void check_variable_result(const Variable& original, const Variable& result, std::string hook_name) {
->>>>>>> e8fa3d2e
+void check_variable_result(const at::TensorBase& original, const at::TensorBase& result, std::string hook_name) {
   if (!original.options().type_equal(result.options())) {
     std::stringstream ss;
     ss << "hook '" << hook_name << "' has changed the type of value (";
