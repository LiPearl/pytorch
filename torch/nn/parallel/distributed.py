--- conflicted
+++ resolved
@@ -1411,16 +1411,6 @@
 
     def _check_sync_bufs_post_fwd(self):
         return (
-<<<<<<< HEAD
-            self.require_forward_param_sync and (
-                self.broadcast_buffers and len(self.modules_buffers) > 0
-            ) and (
-                not buffer_hook_registered
-                # If the buffer comm. hooks is registered, only return true if
-                # the comm hook location specifies matches the passed in one.
-                or self.buffer_hook.buffer_comm_hook_location == buffer_comm_hook_location
-            )
-=======
             self.will_sync_module_buffers() and
             hasattr(self, 'buffer_hook') and
             self.buffer_hook.buffer_comm_hook_location ==
@@ -1439,7 +1429,6 @@
             self.require_forward_param_sync
             and self.broadcast_buffers
             and len(self.modules_buffers) > 0
->>>>>>> 4f729285
         )
 
     def _find_common_rank(self, input_rank, rank_cond):
