# encoding: utf-8
import operator

import torch  # isort:skip
from typing import Sequence, Optional, List, cast

import torch.fx.experimental.fx_acc.acc_utils as acc_utils
import torch.nn as nn
from torch.fx.experimental.fx_acc.acc_normalizer import (
    register_acc_op,
    register_acc_op_mapping,
    register_custom_acc_mapper_fn,
)

from torch.fx.passes.shape_prop import _extract_tensor_metadata

this_arg_is_optional = True


@register_acc_op_mapping(op_and_target=("call_function", nn.functional.linear))
@register_acc_op
def linear(*, input, weight, bias):
    return nn.functional.linear(**locals())


@register_acc_op
def quantized_linear(*, input, weight, bias, acc_out_ty=None):
    assert acc_out_ty is not None
    return nn.quantized.functional.linear(
        input,
        weight,
        bias,
        acc_utils.get_field_from_acc_out_ty(acc_out_ty, "q_scale"),
        acc_utils.get_field_from_acc_out_ty(acc_out_ty, "q_zero_point"),
    )


@register_acc_op_mapping(
    op_and_target=("call_method", "flatten"),
    arg_replacement_tuples=[
        ("input", "input"),
        ("start_dim", "start_dim", this_arg_is_optional),
        ("end_dim", "end_dim", this_arg_is_optional),
    ],
)
@register_acc_op_mapping(op_and_target=("call_function", torch.flatten))
@register_acc_op
def flatten(*, input, start_dim=0, end_dim=-1):
    return torch.flatten(**locals())


@register_acc_op_mapping(
    op_and_target=("call_method", "squeeze"),
    arg_replacement_tuples=[
        ("input", "input"),
        ("dim", "dim", this_arg_is_optional),
    ],
)
@register_acc_op_mapping(
    op_and_target=("call_function", torch.squeeze),
    arg_replacement_tuples=[
        ("input", "input"),
        ("dim", "dim", this_arg_is_optional),
    ],
)
@register_acc_op
def squeeze(*, input, dim=None):
    if dim is None:
        return input.squeeze()
    return input.squeeze(dim=dim)


@register_acc_op_mapping(op_and_target=("call_function", nn.functional.max_pool2d))
@register_acc_op
def max_pool2d(
    *, input, kernel_size, stride, padding, dilation, ceil_mode, return_indices
):
    return nn.functional.max_pool2d(**locals())


@register_acc_op_mapping(
    op_and_target=("call_function", nn.functional.adaptive_avg_pool2d)
)
@register_acc_op
def adaptive_avg_pool2d(*, input, output_size):
    return nn.functional.adaptive_avg_pool2d(**locals())


@register_acc_op_mapping(op_and_target=("call_function", nn.functional.avg_pool2d))
@register_acc_op
def avg_pool2d(
    *,
    input,
    kernel_size,
    stride,
    padding,
    ceil_mode,
    count_include_pad,
    divisor_override,
):
    return nn.functional.avg_pool2d(**locals())


@register_acc_op_mapping(op_and_target=("call_function", torch.sign))
@register_acc_op
def sign(*, input):
    return torch.sign(input)


@register_acc_op
def size(*, input):
    return input.size()


@register_custom_acc_mapper_fn(
    op_and_target=("call_function", getattr),
    arg_replacement_tuples=[],
)
def custom_getattr_mapper(node: torch.fx.Node, _: nn.Module) -> torch.fx.Node:
    """
    Custom function for mapping a call_function getattr to other ops. Currently only
    supports loading a getattr called on a torch.Tensor with attr name "shape", which is
    supported by mapping it to acc_ops.size().
    """
    # Have to use args here since getattr forces positional args.
    input_obj = node.args[0]
    attr_name = node.args[1]
    assert isinstance(input_obj, torch.fx.Node)
    assert (
        input_obj.meta["type"] == torch.Tensor
    ), f"Expected torch.Tensor type for {input_obj.meta['type']}"
    assert (
        attr_name == "shape"
    ), f"Only supporting shape getattr for now, not {attr_name}"
    with node.graph.inserting_before(node):
        size_node = node.graph.call_function(size, kwargs={"input": input_obj})
        size_node.meta = node.meta.copy()
        return size_node


@register_custom_acc_mapper_fn(
    op_and_target=("call_method", "size"),
    arg_replacement_tuples=[
        ("input", "input"),
        ("dim", "dim", this_arg_is_optional),
    ],
)
def tensor_size_mapper(node: torch.fx.Node, _: nn.Module) -> torch.fx.Node:
    """
    Mapping from Tensor.size() to acc_ops.size. We map size() to acc_ops.size directly
    and map size(dim) to acc_ops.size + acc_ops.getitem.
    """

    with node.graph.inserting_before(node):
        size_node = node.graph.call_function(
            size, kwargs={"input": node.kwargs["input"]}
        )

        if "dim" not in node.kwargs:
            size_node.meta = node.meta.copy()
            return size_node

        size_node.meta["type"] = torch.Size
        getitem_node = node.graph.call_function(
            getitem, kwargs={"input": size_node, "idx": node.kwargs["dim"]}
        )
        getitem_node.meta = node.meta.copy()
        return getitem_node


@register_acc_op_mapping(op_and_target=("call_function", operator.add))
@register_acc_op_mapping(op_and_target=("call_method", "add"))
@register_acc_op
def add(*, input, other):
    return input + other


@register_acc_op_mapping(op_and_target=("call_method", "unsqueeze"))
@register_acc_op_mapping(op_and_target=("call_function", torch.unsqueeze))
@register_acc_op
def unsqueeze(*, input, dim):
    return torch.unsqueeze(**locals())


@register_custom_acc_mapper_fn(
    op_and_target=("call_function", torch.stack),
    arg_replacement_tuples=[
        ("tensors", "tensors"),
        ("dim", "dim"),
    ],
)
def stack_mapper(node: torch.fx.Node, _: nn.Module) -> torch.fx.Node:
    """
    Map torch.stack to unsqueeze + cat.
    """
    with node.graph.inserting_before(node):
        inputs = node.kwargs["tensors"]
        unsqueeze_nodes = []
        assert isinstance(inputs, Sequence)
        for i, t in enumerate(inputs):
            new_node = node.graph.create_node(
                "call_function",
                unsqueeze,
                kwargs={"input": t, "dim": node.kwargs["dim"]},
                name=f"{node.name}_unsqueeze_{i}",
            )
            new_node.meta["type"] = torch.Tensor
            unsqueeze_nodes.append(new_node)
        cat_node = node.graph.create_node(
            "call_function",
            cat,
            kwargs={"tensors": unsqueeze_nodes, "dim": node.kwargs["dim"]},
        )
        cat_node.meta = node.meta.copy()
        return cat_node


@register_acc_op_mapping(op_and_target=("call_function", torch.clamp))
@register_acc_op_mapping(op_and_target=("call_method", "clamp"))
@register_acc_op
def clamp(*, input, min, max):
    return torch.clamp(**locals())


@register_acc_op_mapping(op_and_target=("call_function", torch.cat))
@register_acc_op
def cat(*, tensors, dim):
    return torch.cat(**locals())


@register_custom_acc_mapper_fn(
    op_and_target=("call_function", torch.transpose),
    arg_replacement_tuples=[
        ("input", "input"),
        ("dim0", "dim0"),
        ("dim1", "dim1"),
    ],
)
@register_custom_acc_mapper_fn(
    op_and_target=("call_method", "transpose"),
    arg_replacement_tuples=[
        ("input", "input"),
        ("dim0", "dim0"),
        ("dim1", "dim1"),
    ],
)
def transpose_mapper(node: torch.fx.Node, _: nn.Module) -> torch.fx.Node:
    # Get the dim-permutation/shuffle
    shape_as_list = node.meta["tensor_meta"].shape
    ranks = len(shape_as_list)
    shuffle = list(i for i in range(ranks))
    dim0 = cast(int, node.kwargs["dim0"])
    dim1 = cast(int, node.kwargs["dim1"])
    shuffle[dim0] = dim1
    shuffle[dim1] = dim0

    # Create the new acc_ops.permute node. Update all uses of the transpose
    # node and then delete the transpose node.
    with node.graph.inserting_after(node):
        permute_node = node.graph.call_function(
            the_function=permute,
            kwargs={
                "input": node.kwargs.get("input"),
                "permutation": shuffle,
            },
        )
        permute_node.meta = node.meta.copy()
        node.replace_all_uses_with(permute_node)

    permute_node.graph.erase_node(node)
    return permute_node


@register_acc_op_mapping(op_and_target=("call_method", "contiguous"))
@register_acc_op
def contiguous(*, input):
    return input.contiguous()


@register_acc_op_mapping(op_and_target=("call_function", torch.nn.functional.softmax))
@register_acc_op
def softmax(*, input, dim, dtype):
    """
    _stacklevel are ignored here.
    """
    return torch.nn.functional.softmax(**locals())


@register_custom_acc_mapper_fn(
    op_and_target=("call_function", torch.addmm),
    arg_replacement_tuples=[
        ("input", "input"),
        ("mat1", "mat1"),
        ("mat2", "mat2"),
        ("beta", "beta"),
        ("alpha", "alpha"),
    ],
)
def addmm_mapper(node: torch.fx.Node, _: nn.Module) -> torch.fx.Node:
    """
    Mapping from torch.addmm to acc_ops.mm -> acc_ops.add, if alpha or beta is not 1
    then we also insert acc_ops.mul to the right place.
    """
    with node.graph.inserting_before(node):
        mm_kwargs = {"input": node.kwargs["mat1"], "other": node.kwargs["mat2"]}
        mm_node = node.graph.create_node(
            "call_function", matmul, kwargs=mm_kwargs, name=f"{node.name}_mm"
        )
        mm_node.meta = node.meta.copy()

        if node.kwargs["alpha"] != 1:
            mul_kwargs = {"input": mm_node, "other": node.kwargs["alpha"]}
            mm_node = node.graph.create_node(
                "call_function", mul, kwargs=mul_kwargs, name=f"{mm_node.name}_mul"
            )
        mm_node.meta = node.meta.copy()

        input_node = node.kwargs["input"]
        if node.kwargs["beta"] != 1:
            mul_kwargs = {"input": input_node, "other": node.kwargs["beta"]}
            new_input_node = node.graph.create_node(
                "call_function", mul, kwargs=mul_kwargs, name=f"{node.name}_input_mul"
            )
            assert isinstance(input_node, torch.fx.Node)
            new_input_node.meta = input_node.meta.copy()
            input_node = new_input_node

        add_kwargs = {"input": mm_node, "other": input_node}
        add_node = node.graph.create_node(
            "call_function", add, kwargs=add_kwargs, name=f"{node.name}_add"
        )
        add_node.meta = node.meta.copy()
        return add_node


@register_custom_acc_mapper_fn(
    op_and_target=("call_function", torch.t),
    arg_replacement_tuples=[
        ("input", "input"),
    ],
)
@register_custom_acc_mapper_fn(
    op_and_target=("call_method", "t"),
    arg_replacement_tuples=[
        ("input", "input"),
    ],
)
def t_mapper(node: torch.fx.Node, _: nn.Module):
    ranks = len(node.meta["tensor_meta"].shape)
    shuffle = [1, 0] if (ranks > 1) else [0]

    with node.graph.inserting_before(node):
        new_node = node.graph.create_node(
            "call_function",
            permute,
            kwargs={"input": node.kwargs["input"], "permutation": shuffle},
        )
        new_node.meta = node.meta.copy()
        return new_node


@register_acc_op_mapping(
    op_and_target=("call_method", "permute"),
    arg_replacement_tuples=[
        ("input", "input"),
        ("*", "permutation"),
    ],
)
@register_acc_op
def permute(*, input, permutation):
    return input.permute(*permutation)


@register_custom_acc_mapper_fn(
    op_and_target=("call_function", torch.square),
    arg_replacement_tuples=[
        ("input", "input"),
    ],
)
def square_mapper(node: torch.fx.Node, _: nn.Module) -> torch.fx.Node:
    input_node = node.kwargs["input"]
    with node.graph.inserting_before(node):
        new_node = node.graph.call_function(
            mul, kwargs={"input": input_node, "other": input_node}
        )
        new_node.meta = node.meta.copy()
        return new_node


@register_acc_op_mapping(
    op_and_target=("call_function", torch.bmm),
    arg_replacement_tuples=[
        ("input", "input"),
        ("mat2", "other"),
    ],
)
@register_acc_op_mapping(op_and_target=("call_function", torch.matmul))
@register_acc_op
def matmul(*, input, other):
    return torch.matmul(**locals())

@register_custom_acc_mapper_fn(
    op_and_target=("call_function", nn.functional.dropout),
    arg_replacement_tuples=[("input", "input")])
def dropout_mapper(node: torch.fx.Node, mod: nn.Module):
    """
    Remove dropout node and directly map its input to output.
    """
    return node.kwargs["input"]

@register_acc_op_mapping(
    op_and_target=("call_function", torch.ops.quantized.add),
    arg_replacement_tuples=[
        ("qa", "input"),
        ("qb", "other"),
        ("scale", "scale"),
        ("zero_point", "zero_point"),
    ],
    kwargs_to_move_to_acc_out_ty=[
        ("scale", "scale", True),
        ("zero_point", "zero_point", True),
    ],
)
@register_acc_op
def quantized_add(*, input, other, acc_out_ty=None):
    assert acc_out_ty is not None
    qparams = acc_utils.get_field_from_acc_out_ty(acc_out_ty, "qparams")
    return torch.ops.quantized.add(
        input,
        other,
        qparams["scale"],
        qparams["zero_point"],
    )


@register_acc_op_mapping(
    op_and_target=("call_function", torch.ops.quantized.mul),
    arg_replacement_tuples=[
        ("qa", "input"),
        ("qb", "other"),
        ("scale", "scale"),
        ("zero_point", "zero_point"),
    ],
    kwargs_to_move_to_acc_out_ty=[
        ("scale", "scale", True),
        ("zero_point", "zero_point", True),
    ],
)
@register_acc_op
def quantized_mul(*, input, other, acc_out_ty=None):
    assert acc_out_ty is not None
    qparams = acc_utils.get_field_from_acc_out_ty(acc_out_ty, "qparams")
    return torch.ops.quantized.mul(
        input,
        other,
        qparams["scale"],
        qparams["zero_point"],
    )

@register_acc_op_mapping(
    op_and_target=("call_function", torch.quantize_per_tensor),
    arg_replacement_tuples=[
        ("input", "input"),
        ("scale", "scale"),
        ("zero_point", "zero_point"),
        ("dtype", "dtype")
    ],
    kwargs_to_move_to_acc_out_ty=[
        ("scale", "scale", True),
        ("zero_point", "zero_point", True),
        ("dtype", "dtype", False),
    ],
)
@register_acc_op
def quantize_per_tensor(*, input, acc_out_ty=None):
    assert acc_out_ty is not None
    qparams = acc_utils.get_field_from_acc_out_ty(acc_out_ty, "qparams")
    return torch.quantize_per_tensor(
        input,
        qparams["scale"],
        qparams["zero_point"],
        qparams["dtype"]
    )

<<<<<<< HEAD

@register_acc_op_mapping(
    op_and_target=("call_function", torch.quantize_per_channel),
    arg_replacement_tuples=[
        ("input", "input"),
        ("scales", "scales"),
        ("zero_points", "zero_points"),
        ("axis", "axis"),
        ("dtype", "dtype")
    ],
    kwargs_to_move_to_acc_out_ty=[
        ("scales", "scale", False),
        ("zero_points", "zero_point", False),
        ("axis", "axis", False),
        ("dtype", "dtype", False),
        (torch.per_channel_affine, "qscheme", True),
    ],
)
@register_acc_op
def quantize_per_channel(*, input, acc_out_ty=None):
    assert acc_out_ty is not None
    qparams = acc_utils.get_field_from_acc_out_ty(acc_out_ty, "qparams")
    return torch.quantize_per_tensor(
        input,
        qparams["scale"],
        qparams["zero_point"],
        qparams["axis"],
        qparams["dtype"])  # type: ignore[call-overload]


=======
@register_acc_op_mapping(op_and_target=("call_method", "dequantize"))
@register_acc_op_mapping(op_and_target=("call_function", torch.dequantize))
>>>>>>> 2966293e
@register_acc_op
def dequantize(*, input):
    return torch.dequantize(input)


@register_acc_op_mapping(op_and_target=("call_function", operator.sub))
@register_acc_op
def sub(*, input, other):
    return input - other


@register_acc_op_mapping(op_and_target=("call_function", torch.mul))
@register_acc_op_mapping(op_and_target=("call_function", operator.mul))
@register_acc_op
def mul(*, input, other):
    return input * other


@register_acc_op_mapping(op_and_target=("call_function", operator.truediv))
@register_acc_op
def div(*, input, other):
    return input / other


@register_acc_op_mapping(op_and_target=("call_function", torch.pow))
@register_acc_op
def pow(*, input, exponent):
    return torch.pow(input, exponent)


@register_acc_op_mapping(op_and_target=("call_function", nn.functional.relu))
@register_acc_op_mapping(
    op_and_target=("call_function", torch.relu),
    arg_replacement_tuples=[("input", "input")],
)
@register_acc_op_mapping(
    op_and_target=("call_method", "relu"),
    arg_replacement_tuples=[("input", "input")],
)
@register_acc_op
def relu(*, input, inplace=False):
    return nn.functional.relu(**locals())


@register_custom_acc_mapper_fn(
    op_and_target=("call_function", torch.log1p),
    arg_replacement_tuples=[
        ("input", "input"),
    ],
)
def torch_log1p_mapper(node: torch.fx.Node, _: torch.nn.Module) -> torch.fx.Node:
    with node.graph.inserting_before(node):
        add_kwargs = {"input": node.kwargs["input"], "other": 1.0}
        add_node = node.graph.call_function(add, kwargs=add_kwargs)
        add_node.meta = node.meta.copy()
        log_kwargs = {"input": add_node}
        log_node = node.graph.call_function(log, kwargs=log_kwargs)
        log_node.meta = node.meta.copy()
        return log_node


@register_custom_acc_mapper_fn(
    op_and_target=("call_method", "sum"),
    arg_replacement_tuples=[
        ("input", "input"),
        ("dim", "dim", this_arg_is_optional),
        ("keepdim", "keepdim", this_arg_is_optional),
        ("dtype", "dtype", this_arg_is_optional),
    ],
)
@register_custom_acc_mapper_fn(
    op_and_target=("call_function", torch.sum),
    arg_replacement_tuples=[
        ("input", "input"),
        ("dim", "dim", this_arg_is_optional),
        ("keepdim", "keepdim", this_arg_is_optional),
        ("dtype", "dtype", this_arg_is_optional),
    ],
)
def add_sum_mapper(node: torch.fx.Node, mod: torch.fx.GraphModule) -> torch.fx.Node:
    with node.graph.inserting_before(node):
        sum_kwargs = dict(node.kwargs)
        if "dim" in sum_kwargs and isinstance(sum_kwargs["dim"], int):
            sum_kwargs["dim"] = (sum_kwargs["dim"],)
        sum_node = node.graph.call_function(sum, kwargs=sum_kwargs)
        sum_node.meta = node.meta.copy()
        return sum_node


@register_acc_op
def sum(*, input, dim=None, keepdim=False, dtype=None):
    if dim is not None:
        return torch.sum(**locals())
    else:
        return input.sum(dtype=dtype)


@register_custom_acc_mapper_fn(
    op_and_target=("call_method", "max"),
    arg_replacement_tuples=[
        ("input", "input"),
        (("dim", "other"), "dim_or_other", this_arg_is_optional),
        ("keepdim", "keepdim", this_arg_is_optional),
    ],
)
@register_custom_acc_mapper_fn(
    op_and_target=("call_function", torch.max),
    arg_replacement_tuples=[
        ("input", "input"),
        (("dim", "other"), "dim_or_other", this_arg_is_optional),
        ("keepdim", "keepdim", this_arg_is_optional),
    ],
)
@register_custom_acc_mapper_fn(
    op_and_target=("call_method", "min"),
    arg_replacement_tuples=[
        ("input", "input"),
        (("dim", "other"), "dim_or_other", this_arg_is_optional),
        ("keepdim", "keepdim", this_arg_is_optional),
    ],
)
@register_custom_acc_mapper_fn(
    op_and_target=("call_function", torch.min),
    arg_replacement_tuples=[
        ("input", "input"),
        (("dim", "other"), "dim_or_other", this_arg_is_optional),
        ("keepdim", "keepdim", this_arg_is_optional),
    ],
)
def add_maximum_minimum_mapper(
    node: torch.fx.Node, mod: torch.fx.GraphModule
) -> torch.fx.Node:
    # there are effectively three versions of torch.max / torch.min
    # full reduce: torch.max(input) -> Tensor
    # dimensional reduce: torch.max(input, dim, keepdim=False, *, out=None) -> (Tensor, LongTensor)
    # elementwise: torch.max(input, other, *, out=None) -> Tensor

    # the mapper function is remapping for both min and max situations
    # this helper function makes the choices available clearer and provides an easier way
    # to lookup the right function
    def target_map(op, target):
        if (op, target) in (("call_method", "max"), ("call_function", torch.max)):
            return dict(
                full_reduce=max_full_reduce,
                dim_reduce=max_dim_reduce,
                elementwise=maximum,
            )
        elif (op, target) in (("call_method", "min"), ("call_function", torch.min)):
            return dict(
                full_reduce=min_full_reduce,
                dim_reduce=min_dim_reduce,
                elementwise=minimum,
            )

    with node.graph.inserting_before(node):
        new_targets = target_map(node.op, node.target)
        max_kwargs = dict()
        max_kwargs["input"] = node.kwargs["input"]
        if ("dim_or_other" not in node.kwargs) or (node.kwargs["dim_or_other"] is None):
            nt = new_targets["full_reduce"]
            max_node = node.graph.call_function(nt, kwargs=max_kwargs)
        elif isinstance(node.kwargs["dim_or_other"], int):
            nt = new_targets["dim_reduce"]
            dim = node.kwargs["dim_or_other"]
            max_kwargs["dim"] = dim
            max_kwargs["keepdim"] = node.kwargs.get("keepdim", False)
            max_node = node.graph.call_function(nt, kwargs=max_kwargs)
        else:
            other = node.kwargs["dim_or_other"]
            assert isinstance(other, torch.fx.Node)
            # Lowering path for when provided "other", where we do elem-wise max
            nt = new_targets["elementwise"]
            max_kwargs["other"] = other
            max_node = node.graph.call_function(nt, kwargs=max_kwargs)
        max_node.meta = node.meta.copy()
        return max_node


@register_acc_op
def max_full_reduce(*, input):
    return torch.max(**locals())


@register_acc_op
def max_dim_reduce(*, input, dim=None, keepdim=False):
    return torch.max(**locals())


@register_acc_op_mapping(op_and_target=("call_function", torch.maximum))
@register_acc_op_mapping(op_and_target=("call_method", "maximum"))
@register_acc_op
def maximum(*, input, other):
    return torch.maximum(**locals())


@register_acc_op
def min_full_reduce(*, input):
    return torch.min(input)


@register_acc_op
def min_dim_reduce(*, input, dim=None, keepdim=False):
    return torch.min(input, dim=dim, keepdim=keepdim)


@register_acc_op_mapping(op_and_target=("call_function", torch.minimum))
@register_acc_op_mapping(op_and_target=("call_method", "minimum"))
@register_acc_op
def minimum(*, input, other):
    return torch.minimum(**locals())


@register_acc_op_mapping(op_and_target=("call_function", torch.sigmoid))
@register_acc_op_mapping(op_and_target=("call_method", "sigmoid"))
@register_acc_op
def sigmoid(*, input):
    return torch.sigmoid(**locals())


@register_acc_op_mapping(op_and_target=("call_function", torch.sinh))
@register_acc_op
def sinh(*, input):
    return torch.sinh(**locals())


@register_acc_op_mapping(op_and_target=("call_function", torch.cosh))
@register_acc_op
def cosh(*, input):
    return torch.cosh(**locals())


@register_acc_op_mapping(op_and_target=("call_function", torch.tanh))
@register_acc_op
def tanh(*, input):
    return torch.tanh(**locals())


@register_acc_op_mapping(op_and_target=("call_function", torch.asin))
@register_acc_op
def asin(*, input):
    return torch.asin(**locals())


@register_acc_op_mapping(op_and_target=("call_function", torch.acos))
@register_acc_op
def acos(*, input):
    return torch.acos(**locals())


@register_acc_op_mapping(op_and_target=("call_function", torch.atan))
@register_acc_op
def atan(*, input):
    return torch.atan(**locals())


@register_acc_op_mapping(op_and_target=("call_function", torch.exp))
@register_acc_op
def exp(*, input):
    return torch.exp(**locals())


@register_acc_op_mapping(op_and_target=("call_function", torch.log))
@register_acc_op
def log(*, input):
    return torch.log(**locals())


@register_acc_op_mapping(op_and_target=("call_function", torch.sqrt))
@register_acc_op
def sqrt(*, input):
    return torch.sqrt(**locals())


@register_acc_op_mapping(op_and_target=("call_function", torch.reciprocal))
@register_acc_op
def reciprocal(*, input):
    return torch.reciprocal(**locals())


@register_acc_op_mapping(op_and_target=("call_function", torch.abs))
@register_acc_op
def abs(*, input):
    return torch.abs(**locals())


@register_acc_op_mapping(op_and_target=("call_function", torch.neg))
@register_acc_op
def neg(*, input):
    return torch.neg(**locals())


@register_acc_op_mapping(op_and_target=("call_function", torch.floor))
@register_acc_op
def floor(*, input):
    return torch.floor(**locals())


@register_acc_op_mapping(op_and_target=("call_function", torch.ceil))
@register_acc_op
def ceil(*, input):
    return torch.ceil(**locals())


@register_acc_op_mapping(op_and_target=("call_function", torch.conv2d))
@register_acc_op
def conv2d(*, input, weight, bias, stride, padding, dilation, groups):
    return nn.functional.conv2d(**locals())


@register_acc_op
def quantized_conv2d(
    *,
    input,
    weight,
    bias,
    stride,
    padding,
    dilation,
    groups,
    padding_mode,
    acc_out_ty=None,
):
    assert acc_out_ty is not None
    return torch.nn.quantized.functional.conv2d(
        input,
        weight,
        bias,
        stride,
        padding,
        dilation,
        groups,
        padding_mode,
        acc_utils.get_field_from_acc_out_ty(acc_out_ty, "q_scale"),
        acc_utils.get_field_from_acc_out_ty(acc_out_ty, "q_zero_point"),
    )


@register_acc_op_mapping(op_and_target=("call_function", nn.functional.batch_norm))
@register_acc_op
def batch_norm(
    *, input, running_mean, running_var, weight, bias, training, momentum, eps
):
    return nn.functional.batch_norm(**locals())


@register_acc_op_mapping(op_and_target=("call_function", nn.functional.layer_norm))
@register_acc_op
def layer_norm(*, input, normalized_shape, weight, bias, eps):
    return nn.functional.layer_norm(**locals())


def argmin_max_mapper_impl(node: torch.fx.Node, largest: bool) -> torch.fx.Node:
    """
    Map torch.argmin or torch.argmax to acc_ops.flatten (depend on dim) + acc_ops.topk
    + acc_ops.getitem + acc_ops.squeeze (depends on keepdim).
    """
    input_node = node.kwargs["input"]
    dim = node.kwargs["dim"]
    keepdim = node.kwargs["keepdim"]

    if dim is None and keepdim:
        raise RuntimeError(
            "We currently don't support argmin/argmax with dim=None and keepdim=True"
        )

    with node.graph.inserting_before(node):
        if dim is None:
            flatten_kwargs = {
                "input": node.kwargs["input"],
                "start_dim": 0,
                "end_dim": -1,
            }
            flatten_node = node.graph.call_function(flatten, kwargs=flatten_kwargs)
            flatten_node.meta["type"] = torch.Tensor
            input_node = flatten_node
            dim = -1

        topk_kwargs = {
            "input": input_node,
            "k": 1,
            "dim": dim,
            "largest": largest,
            "sorted": False,
        }
        topk_node = node.graph.call_function(topk, kwargs=topk_kwargs)
        # It's actually more like NamedTuple but tuple here should be fine.
        topk_node.meta["type"] = tuple

        getitem_kwargs = {"input": topk_node, "idx": 1}
        getitem_node = node.graph.call_function(getitem, kwargs=getitem_kwargs)
        getitem_node.meta["type"] = torch.Tensor
        output_node = getitem_node

        if not keepdim:
            squeeze_kwargs = {"input": getitem_node, "dim": dim}
            output_node = node.graph.call_function(squeeze, kwargs=squeeze_kwargs)

        output_node.meta = node.meta.copy()
        return output_node


@register_custom_acc_mapper_fn(
    op_and_target=("call_function", torch.argmin),
    arg_replacement_tuples=[
        ("input", "input"),
        ("dim", "dim"),
        ("keepdim", "keepdim"),
    ],
)
def torch_argmin_mapper(node: torch.fx.Node, _: torch.nn.Module) -> torch.fx.Node:
    """
    Map torch.argmin to acc_ops.flatten (depend on dim) + acc_ops.topk + acc_ops.getitem
    + acc_ops.squeeze (depends on keepdim).
    """
    return argmin_max_mapper_impl(node, largest=False)


@register_acc_op_mapping(op_and_target=("call_function", torch.linalg.norm))
@register_acc_op
def linalg_norm(*, input, ord, dim, keepdim):
    return torch.linalg.norm(**locals())


@register_custom_acc_mapper_fn(
    op_and_target=("call_method", "split"),
    arg_replacement_tuples=[
        ("tensor", "input"),
        ("split_size_or_sections", "split_size_or_sections"),
        ("dim", "dim"),
    ],
)
@register_custom_acc_mapper_fn(
    op_and_target=("call_function", torch.split),
    arg_replacement_tuples=[
        ("tensor", "input"),
        ("split_size_or_sections", "split_size_or_sections"),
        ("dim", "dim"),
    ],
)
def torch_split_mapper(node: torch.fx.Node, mod: nn.Module) -> torch.fx.Node:
    """
    If split_size_or_sections is sections, map the node to slice_tensors
    + tuple_construct. Otherwise, if split_size_or_sections is split_size,
    map the node to acc_ops.split.
    """
    split_size_or_sections = node.kwargs["split_size_or_sections"]
    with node.graph.inserting_before(node):
        if isinstance(split_size_or_sections, int):
            new_kwargs = {
                "input": node.kwargs["input"],
                "split_size": split_size_or_sections,
                "dim": node.kwargs["dim"],
            }
            new_node = node.graph.call_function(split, kwargs=new_kwargs)
            new_node.meta = node.meta.copy()
            return new_node

        assert isinstance(split_size_or_sections, Sequence)
        start = 0
        slice_nodes = []
        for i in split_size_or_sections:
            assert isinstance(i, int)
            new_kwargs = {
                "input": node.kwargs["input"],
                "dims": (node.kwargs["dim"],),
                "starts": (start,),
                "stops": (start + i,),
                "steps": (1,),
            }
            new_node = node.graph.call_function(slice_tensor, kwargs=new_kwargs)
            new_node.meta["type"] = torch.Tensor
            slice_nodes.append(new_node)
            start += i

        new_node = node.graph.call_function(
            tuple_construct, kwargs={"tensors": tuple(slice_nodes)}
        )
        new_node.meta = node.meta.copy()
        return new_node


@register_acc_op
def split(*, input, split_size, dim):
    return torch.split(input, split_size, dim)


@register_acc_op
def tuple_construct(*, tensors):
    return tuple(tensors)


@register_acc_op_mapping(
    op_and_target=("call_function", torch.ops.quantized.batch_norm2d),
    arg_replacement_tuples=[
        ("input", "input"),
        ("weight", "weight"),
        ("bias", "bias"),
        ("running_mean", "running_mean"),
        ("running_var", "running_var"),
        ("eps", "eps"),
        ("scale", "scale"),
        ("zero_point", "zero_point"),
    ],
    kwargs_to_move_to_acc_out_ty=[
        ("scale", "q_scale", True),
        ("zero_point", "q_zero_point", True),
    ],
)
@register_acc_op
def quantized_batch_norm2d(
    *, input, running_mean, running_var, weight, bias, eps, acc_out_ty
):
    return torch.ops.quantized.batch_norm2d(
        input,
        weight,
        bias,
        running_mean,
        running_var,
        eps,
        acc_utils.get_field_from_acc_out_ty(acc_out_ty, "q_scale"),
        acc_utils.get_field_from_acc_out_ty(acc_out_ty, "q_zero_point"),
    )


@register_acc_op_mapping(op_and_target=("call_function", nn.functional.embedding_bag))
@register_acc_op
def embedding_bag(
    *,
    input,
    weight,
    offsets,
    max_norm,
    norm_type,
    scale_grad_by_freq,
    mode,
    sparse,
    per_sample_weights,
    include_last_offset,
    padding_idx,
):
    return nn.functional.embedding_bag(**locals())


@register_acc_op_mapping(
    op_and_target=(
        "call_function",
        torch.ops.quantized.embedding_bag_byte_rowwise_offsets,
    )
)
@register_acc_op
def embedding_bag_byte_rowwise_offsets(
    *,
    weight,
    indices,
    offsets,
    scale_grad_by_freq,
    mode,
    pruned_weights,
    per_sample_weights,
    compressed_indices_mapping,
    include_last_offset,
):
    return torch.ops.quantized.embedding_bag_byte_rowwise_offsets(**locals())


@register_acc_op_mapping(
    op_and_target=(
        "call_function",
        torch.ops.quantized.embedding_bag_4bit_rowwise_offsets,
    )
)
@register_acc_op
def embedding_bag_4bit_rowwise_offsets(
    *,
    weight,
    indices,
    offsets,
    scale_grad_by_freq,
    mode,
    pruned_weights,
    per_sample_weights,
    compressed_indices_mapping,
    include_last_offset,
):
    return torch.ops.quantized.embedding_bag_4bit_rowwise_offsets(**locals())


@register_acc_op_mapping(op_and_target=("call_function", torch.sin))
@register_acc_op
def sin(*, input):
    return torch.sin(**locals())


@register_acc_op_mapping(op_and_target=("call_function", torch.cos))
@register_acc_op
def cos(*, input):
    return torch.cos(**locals())


@register_acc_op_mapping(op_and_target=("call_function", torch.tan))
@register_acc_op
def tan(*, input):
    return torch.tan(**locals())


@register_acc_op_mapping(op_and_target=("call_function", torch.topk))
@register_acc_op
def topk(*, input, k, dim, largest, sorted):
    return torch.topk(**locals())


@register_acc_op_mapping(op_and_target=("call_function", operator.getitem))
@register_acc_op
def getitem(*, input, idx):
    return input[idx]


@register_acc_op
def slice_tensor(*, input, dims, starts, stops, steps):
    slices: List[Optional[slice]] = [None for _ in range(input.dim())]

    # For all provided dims, extract out a slice for starts/stops/steps.
    for idx, dim in enumerate(dims):
        slices[dim] = slice(starts[idx], stops[idx], steps[idx])

    # For all unspecified dims, default to the full slice.
    for idx, s in enumerate(slices):
        if s is None:
            slices[idx] = slice(None, None, None)

    return input[slices]


@register_custom_acc_mapper_fn(
    op_and_target=("call_function", torch.narrow),
    arg_replacement_tuples=[
        ("input", "input"),
        ("dim", "dim"),
        ("start", "start"),
        ("length", "length"),
    ],
)
@register_custom_acc_mapper_fn(
    op_and_target=("call_method", "narrow"),
    arg_replacement_tuples=[
        ("input", "input"),
        ("dim", "dim"),
        ("start", "start"),
        ("length", "length"),
    ],
)
def custom_narrow_mapper(node: torch.fx.Node, mod: nn.Module) -> torch.fx.Node:
    assert isinstance(node.kwargs["start"], int) and isinstance(
        node.kwargs["length"], int
    )
    kwargs = {
        "input": node.kwargs["input"],
        "dims": (node.kwargs["dim"],),
        "starts": (node.kwargs["start"],),
        "stops": (node.kwargs["start"] + node.kwargs["length"],),
        "steps": (1,),
    }
    with node.graph.inserting_before(node):
        new_node = node.graph.call_function(slice_tensor, kwargs=kwargs)
    new_node.meta = node.meta.copy()
    return new_node


@register_acc_op_mapping(
    op_and_target=("call_function", torch.reshape),
    arg_replacement_tuples=[
        ("input", "input"),
        ("shape", "shape"),
    ],
    kwargs_to_move_to_acc_out_ty=[("shape", "shape")],
)
@register_acc_op_mapping(
    op_and_target=("call_method", "view"),
    arg_replacement_tuples=[
        ("input", "input"),
        ("*", "shape"),
    ],
    kwargs_to_move_to_acc_out_ty=[("shape", "shape")],
)
@register_acc_op
def reshape(*, input, acc_out_ty=None):
    assert acc_out_ty is not None
    return torch.reshape(
        input, tuple(acc_utils.get_field_from_acc_out_ty(acc_out_ty, "shape"))
    )


@register_custom_acc_mapper_fn(
    op_and_target=("call_method", "reshape"),
    arg_replacement_tuples=[
        ("input", "input"),
        ("*", "shape"),
    ],
)
def custom_tensor_reshape_mapper(node: torch.fx.Node, _: nn.Module) -> torch.fx.Node:
    """
    For Tensor.reshape node, args could be (input, 1, 2, 3) or (input, (1, 2, 3)).
    Here we do some special handling with the `shape` arg in order to map it to
    acc_ops.reshape. It also handles the case when `shape` is a list instead of
    tuple.
    """
    input_node = node.kwargs["input"]
    shape = node.kwargs["shape"]

    assert isinstance(shape, Sequence)
    if isinstance(shape[0], (tuple, list)):  # type: ignore[index]
        shape = shape[0]  # type: ignore[index]

    with node.graph.inserting_before(node):
        new_node = node.graph.call_function(
            reshape,
            kwargs={
                "input": input_node,
                "acc_out_ty": acc_utils.build_raw_tensor_meta(shape=shape),
            },
        )
        new_node.meta = node.meta.copy()
        return new_node


@register_acc_op
def to_dtype(input, acc_out_ty=None):
    assert acc_out_ty is not None, "valid acc_out_ty needed"
    return input.to(dtype=acc_utils.get_field_from_acc_out_ty(acc_out_ty, "dtype"))


@register_custom_acc_mapper_fn(
    op_and_target=("call_method", "to"),
    arg_replacement_tuples=[
        ("input", "input"),
        ("dtype", "dtype"),
    ],
)
def custom_tensor_to_mapper(node: torch.fx.Node, _: nn.Module):
    dest_dtype = node.kwargs["dtype"]
    mem_format = node.kwargs.get("memory_format")
    device = node.kwargs.get("device")
    assert dest_dtype is not None
    assert mem_format is None or mem_format == torch.preserve_format
    assert device is None

    new_kwargs = {
        "input": node.kwargs["input"],
        "acc_out_ty": acc_utils.build_raw_tensor_meta(dtype=dest_dtype),
    }

    with node.graph.inserting_before(node):
        new_node = node.graph.create_node(
            "call_function", to_dtype, kwargs=new_kwargs, name=node.name
        )
        new_node.meta = node.meta
        return new_node


@register_custom_acc_mapper_fn(
    op_and_target=("call_function", torch.add),
    # Note that we may have aliases for inputs here due to issues with deterministically
    # knowing the correct target that will be resolved by pytorch.
    arg_replacement_tuples=[
        (("input", "a"), "input"),
        (("other", "b"), "other"),
        ("alpha", "alpha", this_arg_is_optional),
    ],
)
def custom_torch_add_mapper(node: torch.fx.Node, mod: nn.Module) -> torch.fx.Node:
    """
    Add custom mapping for torch.add because it has an `alpha` parameter which scales
    the `other` input, and we want to make that mul a separate node.
    """
    with node.graph.inserting_before(node):
        # If alpha is in kwargs check if we need to add a mul, and use correct kwargs.
        if "alpha" in node.kwargs:
            # Add mul node only if it has a numerical impact, i.e. alpha != 1.0.
            if node.kwargs["alpha"] != 1.0:
                other_node = node.graph.create_node(
                    "call_function",
                    mul,
                    kwargs={
                        "input": node.kwargs["other"],
                        "other": node.kwargs["alpha"],
                    },
                    name=node.name + "_mul_alpha",
                )
                other_node.meta = node.meta
            else:
                other_node = node.kwargs["other"]
            add_kwargs = {"input": node.kwargs["input"], "other": other_node}
        else:
            add_kwargs = node.kwargs

        new_node = node.graph.create_node(
            "call_function", add, kwargs=add_kwargs, name=node.name
        )
        new_node.meta = node.meta
        return new_node


@register_custom_acc_mapper_fn(
    op_and_target=("call_module", nn.quantized.Linear),
    arg_replacement_tuples=[
        ("input", "input"),
    ],
)
def packed_quantized_linear_mapper(
    node: torch.fx.Node, mod: nn.Module
) -> torch.fx.Node:
    """
    Mapping from quantized_linear module to acc_op.linear. We unpack weight and bias
    in this mapper and pass them directly to linear node.
    """
    assert isinstance(node.target, str)
    linear_module = dict(mod.named_modules())[node.target]
    prefix = node.target.replace(".", "_")
    weight_name = f"{prefix}_weight"
    bias_name = f"{prefix}_bias"

    # Store weight and bias in the main module
    mod.register_buffer(weight_name, linear_module.weight())
    if linear_module.bias() is not None:
        mod.register_buffer(bias_name, linear_module.bias())

    with node.graph.inserting_before(node):
        # Insert get_attr nodes for weight and bias
        get_weight = node.graph.get_attr(weight_name)
        get_weight.meta["tensor_meta"] = _extract_tensor_metadata(
            linear_module.weight()
        )

        get_bias = None
        if linear_module.bias() is not None:
            get_bias = node.graph.get_attr(bias_name)
            get_bias.meta["tensor_meta"] = _extract_tensor_metadata(
                linear_module.bias()
            )

        qparams = {
            "qscheme": torch.per_tensor_affine,
            "scale": linear_module.scale,
            "zero_point": linear_module.zero_point
        }
        # Create kwargs for acc_op.quantized_linear
        kwargs = {
            "input": node.kwargs["input"],
            "weight": get_weight,
            "bias": get_bias,
            "acc_out_ty": acc_utils.build_raw_tensor_meta(
                qparams=qparams
            ),
        }

        new_node = node.graph.call_function(quantized_linear, kwargs=kwargs)
        new_node.meta = node.meta
        return new_node


@register_custom_acc_mapper_fn(
    op_and_target=("call_module", nn.quantized.Conv2d),
    arg_replacement_tuples=[
        ("input", "input"),
    ],
)
def packed_quantized_conv2d_mapper(
    node: torch.fx.Node, mod: nn.Module
) -> torch.fx.Node:
    """
    Mapping from quantzed Conv2d module to acc_op.conv. We unpack all the parameters
    in this mapper and pass them directly to conv2d node.
    """
    assert isinstance(node.target, str)
    conv_module = dict(mod.named_modules())[node.target]
    prefix = node.target.replace(".", "_")
    weight_name = f"{prefix}_weight"
    bias_name = f"{prefix}_bias"

    # Store weight and bias in the main module
    mod.register_buffer(weight_name, conv_module.weight())
    if conv_module.bias() is not None:
        mod.register_buffer(bias_name, conv_module.bias())

    with node.graph.inserting_before(node):
        # Insert get_attr nodes for weight and bias
        get_weight = node.graph.get_attr(weight_name)
        get_weight.meta["tensor_meta"] = _extract_tensor_metadata(conv_module.weight())

        get_bias = None
        if conv_module.bias() is not None:
            get_bias = node.graph.get_attr(bias_name)
            get_bias.meta["tensor_meta"] = _extract_tensor_metadata(conv_module.bias())

        qparams = {
            "qscheme": torch.per_tensor_affine,
            "scale": conv_module.scale,
            "zero_point": conv_module.zero_point
        }

        # Create kwargs for acc_op.conv
        kwargs = {
            "input": node.kwargs["input"],
            "weight": get_weight,
            "bias": get_bias,
            "stride": conv_module.stride,
            "padding": conv_module.padding,
            "dilation": conv_module.dilation,
            "groups": conv_module.groups,
            "padding_mode": conv_module.padding_mode,
            "acc_out_ty": acc_utils.build_raw_tensor_meta(
                qparams=qparams
            ),
        }

        new_node = node.graph.call_function(quantized_conv2d, kwargs=kwargs)
        new_node.meta = node.meta
        return new_node


@register_custom_acc_mapper_fn(
    op_and_target=("call_function", torch.ops.quantized.add_relu),
    arg_replacement_tuples=[
        ("input", "input"),
        ("other", "other"),
        ("scale", "scale"),
        ("zero_point", "zero_point"),
    ],
)
def add_relu_unfuse_mapper(
    node: torch.fx.Node, mod: torch.fx.GraphModule
) -> torch.fx.Node:
    with node.graph.inserting_before(node):
        qparams = {
            "qscheme": torch.per_tensor_affine,
            "scale": node.kwargs["scale"],
            "zero_point": node.kwargs["zero_point"]
        }
        add_kwargs = {
            "input": node.kwargs["input"],
            "other": node.kwargs["other"],
            "acc_out_ty": acc_utils.build_raw_tensor_meta(
                qparams=qparams
            ),
        }
        add_node = node.graph.call_function(quantized_add, kwargs=add_kwargs)
        add_node.meta = node.meta.copy()

        relu_node = node.graph.call_function(
            relu, kwargs={"input": add_node, "inplace": False}
        )
        relu_node.meta = node.meta
        return relu_node


@register_custom_acc_mapper_fn(
    op_and_target=("call_module", nn.intrinsic.quantized.ConvReLU2d),
    arg_replacement_tuples=[
        ("input", "input"),
    ],
)
def packed_quantized_convrelu2d_mapper(
    node: torch.fx.Node, mod: nn.Module
) -> torch.fx.Node:
    """
    Mapping from quantized ConvReLU2d module to acc_op.relu. We use packed_quantized_conv2d_mapper to unpack all the parameters
    in this mapper and pass the returned conv2d node directly to relu node.
    """

    with node.graph.inserting_before(node):
        # conv2d op
        conv2d_node = packed_quantized_conv2d_mapper(node, mod)

        # relu op
        relu_node = node.graph.call_function(
            relu, kwargs={"input": conv2d_node, "inplace": False}
        )
        relu_node.meta = node.meta
        return relu_node<|MERGE_RESOLUTION|>--- conflicted
+++ resolved
@@ -482,7 +482,6 @@
         qparams["dtype"]
     )
 
-<<<<<<< HEAD
 
 @register_acc_op_mapping(
     op_and_target=("call_function", torch.quantize_per_channel),
@@ -513,10 +512,8 @@
         qparams["dtype"])  # type: ignore[call-overload]
 
 
-=======
 @register_acc_op_mapping(op_and_target=("call_method", "dequantize"))
 @register_acc_op_mapping(op_and_target=("call_function", torch.dequantize))
->>>>>>> 2966293e
 @register_acc_op
 def dequantize(*, input):
     return torch.dequantize(input)
