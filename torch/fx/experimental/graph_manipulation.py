from typing import Dict, List, NamedTuple, Any, Optional, Tuple

import torch
from torch.fx.experimental.param_fetch import lift_lowering_attrs_to_nodes
from torch.fx.graph import Graph
from torch.fx.graph_module import GraphModule
from torch.fx.node import Node, Target, Argument, map_arg, map_aggregate
from torch.fx.node import _get_qualified_name
from torch.fx.passes.shape_prop import ShapeProp


def replace_target_nodes_with(
    fx_module: GraphModule,
    old_op: str,
    old_target: Target,
    new_op: str,
    new_target: Target,
):
    """Modifies all nodes in fx_module.graph.nodes which match the specified op code and target,
    and updates them to match the new op code and target"""
    new_graph = Graph()
    val_map: Dict[Node, Node] = {}
    for node in fx_module.graph.nodes:
        if node.op == old_op and node.target == old_target:
            args = map_arg(node.args, lambda n: val_map[n])
            kwargs = map_arg(node.kwargs, lambda n: val_map[n])
            assert isinstance(args, tuple)
            assert isinstance(kwargs, dict)
            val_map[node] = new_graph.create_node(
                new_op, new_target, args, kwargs, node.name
            )
        else:
            val_map[node] = new_graph.node_copy(node, lambda n: val_map[n])
    fx_module.graph = new_graph


class size_bytes(NamedTuple):
    output_size: int
    total_size: int


def get_size_of_all_nodes(
    fx_module: GraphModule, args: Optional[List[torch.Tensor]] = None
) -> None:
    """Given a fx graph module, update each node with its total size (weights + bias + output)
    and its output_size(output). For a non-module node, the total size is the output size.
    return total size"""
    if args is not None:
        # Mark shape and dtype for each node (node.shape and node.dtype)
        ShapeProp(fx_module).propagate(*args)
    # Calculate the total size of the whole fx graph
    total_size_of_graph = 0.0
    for node in fx_module.graph.nodes:
        if node.op == "output":
            break
        node.size_bytes = get_size_of_node(fx_module, node)
    return


def get_tensor_meta(node: Node) -> Any:
    tensor_meta = node.meta.get("tensor_meta")

    if not tensor_meta:
        raise RuntimeError(
            f"Node {node} has no tensor metadata associated with it! "
            f"Check that shape propagation has run."
        )

    return tensor_meta


def get_size_of_node(fx_module: GraphModule, node: Node) -> size_bytes:
    """Given a node with node.dtype and node.shape, return its total size and its output size.
    total_size = weights + bias + output_size
    """
    # Total num of elements
    total_num_of_elems = 0
    # For a module, conside all parameters
    if node.op == "call_module":
        submodule_dict = dict(fx_module.named_modules())
        submodule = submodule_dict[node.target]
        parameters = submodule.named_parameters()
        # Parameters are named tuples
        for name, p in parameters:
            total_num_of_elems += p.numel()
    # Don't forget the output size
    # node.shape is the shape of this node's output
    tensor_meta = get_tensor_meta(node)
    output_elem = tensor_meta.shape.numel()
    total_num_of_elems += output_elem
    # Assume for now if it's quantized then it's qint8 or quint8
    if tensor_meta.is_quantized:
        size_per_elem_bytes = torch._empty_affine_quantized(
            [], dtype=tensor_meta.dtype
        ).element_size()
    else:
        size_per_elem_bytes = torch.tensor([], dtype=tensor_meta.dtype).element_size()
    total_size = size_per_elem_bytes * total_num_of_elems
    output_size = size_per_elem_bytes * output_elem
    return size_bytes(output_size, total_size)


def serialize_shape(shape: torch.Size) -> str:
    return str(list(shape))


def serialize_stride(stride: Tuple[int]) -> str:
    return str(list(stride))


def serialize_tensor_quantization(
    tensor: torch.Tensor, weights: Dict, pcq_prefix: str
) -> Tuple[Dict, Dict]:
    """
    Args:
        tensor: The tensor from which we try to extract quantization information.
        weights: A dict that contains mapping from name to a tensor value.
        pcq_prefix: A string that we would use later on as prefix for per channel quantization information. This
            usually would be the key that we use to store info of `tensor`.

    Returns:
        scheme: Dict that stores the quantization information of `tensor`.
        per_channel_dict: Dict that stores the information of per_channel_scales and
            per_channel_zero_points of `tensor`. This Will be empty if `tensor` is not
            per channel quantized.

    `tensor` is per tensor quantized:
        scheme: {
            "qscheme": str(tensor.qscheme()),
            "q_scale": tensor.q_scale(),
            "q_zero_point": tensor.q_zero_point(),
        }

    `tensor` is per channel quantized:
        scheme: {
            "qscheme": str(tensor.qscheme()),
            "q_per_channel_scales": {pcq_prefix}_per_channel_scales,
            "q_per_channel_zero_points": {pcq_prefix}_per_channel_zero_points,
            "q_per_channel_axis": tensor.q_per_channel_axis()
        }
        per_channel_dict: {
            {pcq_prefix}_per_channel_scales: {
                "dtype": dtype,
                "shape": shape,
                "is_quantized": is_quantized,
                "stride": stride,
            }
            {pcq_prefix}_per_channel_zero_points: {
                "dtype": dtype,
                "shape": shape,
                "is_quantized": is_quantized,
                "stride": stride,
            }
        }
        weights would be updated with {
            {pcq_prefix}_per_channel_scales: tensor.q_per_channel_scales().float()
            {pcq_prefix}_per_channel_zero_points: tensor.q_per_channel_zero_points().int()
        }
    """
    scheme: Dict[str, Any] = {}
    per_channel_dict: Dict[str, Dict] = {}

    if not tensor.is_quantized:
        return scheme, per_channel_dict

    scheme["qscheme"] = str(tensor.qscheme())

    # For per tensor scheme, we stores scale and zero_point.
    if tensor.qscheme() in {torch.per_tensor_affine, torch.per_tensor_symmetric}:
        scheme["q_scale"] = tensor.q_scale()
        scheme["q_zero_point"] = tensor.q_zero_point()

    # For per channel scheme, per_channel_scales and per_channel_zero_points are tensors.
    # We store their tensor value into `weights` and store the name into `scheme`.
    if tensor.qscheme() in {
        torch.per_channel_affine,
        torch.per_channel_affine_float_qparams,
        torch.per_channel_symmetric,
    }:
        # per_channel_scales is float64. Here we save it as float32.
        weights[
            f"{pcq_prefix}_per_channel_scales"
        ] = tensor.q_per_channel_scales().float()
        scheme["q_per_channel_scales"] = f"{pcq_prefix}_per_channel_scales"
        per_channel_dict.update(
            serialize_weight(
                weights[f"{pcq_prefix}_per_channel_scales"],
                weights,
                f"{pcq_prefix}_per_channel_scales",
            )
        )

        # per_channel_zero_point is int64. Here we save it as int32.
        weights[
            f"{pcq_prefix}_per_channel_zero_points"
        ] = tensor.q_per_channel_zero_points().int()
        scheme["q_per_channel_zero_points"] = f"{pcq_prefix}_per_channel_zero_points"
        per_channel_dict.update(
            serialize_weight(
                weights[f"{pcq_prefix}_per_channel_zero_points"],
                weights,
                f"{pcq_prefix}_per_channel_zero_points",
            )
        )

        scheme["q_per_channel_axis"] = tensor.q_per_channel_axis()
    return scheme, per_channel_dict


def serialize_weight(tensor: torch.Tensor, weights: Dict, name: str) -> Dict:
    weight_dict: Dict[str, Dict] = {name: {}}
    weight_dict[name]["dtype"] = str(tensor.dtype)
    weight_dict[name]["shape"] = serialize_shape(tensor.shape)
    weight_dict[name]["requires_grad"] = str(tensor.requires_grad)
    weight_dict[name]["is_quantized"] = tensor.is_quantized
    weight_dict[name]["stride"] = serialize_stride(tensor.stride())

    if tensor.is_quantized:
        quantization_info, per_channel_dict = serialize_tensor_quantization(
            tensor, weights, name
        )
        weight_dict[name].update(quantization_info)
        weight_dict.update(per_channel_dict)

    return weight_dict


def serialize_leaf_module(
    node: Node, weights_metadata: Dict, weights: Dict, name_prefix: str
) -> Dict:
    parameters: Dict[str, Any] = {}

    for p_name, p_value in node.attrs_for_lowering.items():  # type: ignore[attr-defined]
        if isinstance(p_value, torch.Tensor):
            weights_metadata.update(
                serialize_weight(p_value, weights, f"{name_prefix}.{p_name}")
            )
            weights[f"{name_prefix}.{p_name}"] = p_value
        else:
            parameters[p_name] = str(p_value)

    return parameters


def serialize_module(fx_module: GraphModule, weights: Dict, name_prefix="") -> Dict:
    """Recursively Serializes a graph module (fx_module) to a dictionary which is later exported to JSON.
    It also adds all weights the provided weights dictionary by qualified_name.
    Dictionary Schema:
    MODULE
    {
        modules: {module_name: MODULE],
        nodes: [NODE],
        weights {qualified_name: WEIGHT},
    }
    NODE
    {
        shape: [],
        stride: [],
        dtype: dtype,
        is_quantized: bool,
        target: target,
        op_code: op_code,
        name: name,
        args: [],
        kwargs: {}
    }
    WEIGHT
    {
        dtype: dtype,
        is_quantized: bool,
        shape: [],
        QUANTIZATION,
    }
    QUANTIZATION
    {
        qscheme: qscheme,
        q_scale: float,
        q_zero_point: float,
        q_per_channel_scales, [],
        q_per_channel_zero_points: [],
        q_per_channel_axis, int
    }
    """
    serialized_dict: Dict[str, Any] = {}
    serialized_dict["modules"] = {}
    serialized_dict["weights"] = {}
    serialized_dict["nodes"] = []
    submodules = dict(fx_module.named_modules())
    prefix = f"{name_prefix}." if name_prefix else ""

    def add_weight_tensors(named_tensors):
        for name, p in named_tensors:
            if name.startswith("parent.") or not isinstance(p, torch.Tensor):
                continue
            weight_dict = serialize_weight(p, weights, prefix + name)
            serialized_dict["weights"].update(weight_dict)
            weights[prefix + name] = p

    add_weight_tensors(fx_module.named_parameters())
    add_weight_tensors(fx_module.named_buffers())

    def get_node_info(node):
        tensor_meta = get_tensor_meta(node)
        node_rep = {
            "shape": serialize_shape(tensor_meta.shape),
            "dtype": str(tensor_meta.dtype),
            "requires_grad": str(tensor_meta.requires_grad),
            "stride": serialize_stride(tensor_meta.stride),
            "is_quantized": tensor_meta.is_quantized,
        }

        if tensor_meta.is_quantized:
            node_rep["qscheme"] = str(tensor_meta.qscheme)

            if tensor_meta.qscheme in {
                torch.per_tensor_affine,
                torch.per_tensor_symmetric,
            }:
                node_rep["q_scale"] = tensor_meta.q_scale
                node_rep["q_zero_point"] = tensor_meta.q_zero_point

        # Add all extra lowering_info that was provided in node.meta.
        lowering_info = node.meta.get("lowering_info")
        if lowering_info is not None:
            overlapping_keys = node_rep.keys() & lowering_info.keys()
            assert (
                len(overlapping_keys) == 0
            ), f"Overlap found between lowering_info and node_rep: {overlapping_keys}"
            node_rep.update(lowering_info)

        return node_rep

    # Note: lift_lowering_attrs_to_nodes is only used to support leaf modules
    # that cannot currently be symbolically traced into, e.g. batch norm.
    lift_lowering_attrs_to_nodes(fx_module)
    for node in fx_module.graph.nodes:
        node_rep: Dict[str, Any] = {}
        # Get shape/type info, currently not needed for call_module node
        # whose target is a GraphModule and output node.
        if (
            not (
                node.op == "call_module"
                and isinstance(submodules[node.target], GraphModule)
            )
            and node.op != "output"
        ):
            node_rep.update(get_node_info(node))

        # Recurse down into any submodules we are calling.
        if node.op == "call_module":
            if isinstance(submodules[node.target], GraphModule):
                serialized_module = serialize_module(
                    getattr(fx_module, node.target), weights, node.target
                )
                serialized_dict["modules"][node.target] = serialized_module
            else:
                node_rep["parameters"] = serialize_leaf_module(
                    node,
                    serialized_dict["weights"],
                    weights,
                    prefix + node.target,
                )

        if node.op == "call_function":
            node_rep["target"] = _get_qualified_name(node.target)
        else:
            node_rep["target"] = str(node.target)

        # Make sure we capture all constants.
        if node.op == "get_attr":
            # If we are targeting a parent constant we update the target.
            if node.target.startswith("parent."):
                stripped_name = node.target[len("parent.") :]
                node.name = stripped_name
                node_rep["target"] = stripped_name
                weight = serialize_weight(
                    weights[stripped_name], weights, node.target[len("parent.") :]
                )
                # For quantized embedding tables we need to update the shape/type,
                # so we check if the users of this get_attr is a quantized EB and this is the weight for the EB.
                user_targets = {
<<<<<<< HEAD
                    _get_qualified_name(
                        n.target
                    ).replace("torch.fx.experimental.fx_acc.", "").replace("glow.fb.fx.", ""): n
=======
                    _get_qualified_name(n.target)
                    .replace("torch.fx.experimental.fx_acc.", "")
                    .replace("glow.fb.fx.", ""): n
>>>>>>> fe0f9d1d
                    for n in node.users.keys()
                }
                if (
                    "acc_ops.embedding_bag_byte_rowwise_offsets" in user_targets
                    and str(
                        user_targets[
                            "acc_ops.embedding_bag_byte_rowwise_offsets"
                        ].kwargs["weight"]
                    )
                    == stripped_name
                ):
                    weight[stripped_name]["dtype"] = "acc.uint8fused"
                # Same as above, but for the 4 bit version.
                if (
                    "acc_ops.embedding_bag_4bit_rowwise_offsets" in user_targets
                    and str(
                        user_targets[
                            "acc_ops.embedding_bag_4bit_rowwise_offsets"
                        ].kwargs["weight"]
                    )
                    == stripped_name
                ):
                    weight[stripped_name]["dtype"] = "acc.uint4fused"

                serialized_dict["weights"].update(weight)
            else:
                # Find the actual target parameter/buffer from the fx_module.
                submod_path, _, target_name = node.target.rpartition(".")
                submod: Optional[torch.nn.Module] = (
                    fx_module.get_submodule(submod_path) if submod_path else fx_module
                )
                assert submod is not None, f"submod {submod_path} not found"
                target = getattr(submod, target_name, None)
                assert target is not None, f"{target_name} not an attr of {submod_path}"
                qualname = prefix + node.target
                # Check that the target is a tensor, and that we haven't added it already from a leaf module.
                if isinstance(target, torch.Tensor) and qualname not in weights:
                    weight = serialize_weight(target, weights, qualname)
                    serialized_dict["weights"].update(weight)
                    weights[qualname] = target

        node_rep["op_code"] = node.op
        node_rep["name"] = node.name

        def get_user_info(user_node: Argument) -> Any:
            return {"is_node": True, "name": str(user_node)}

        def get_arg_info(arg: Argument) -> Any:
            if isinstance(arg, torch.fx.Node):
                return {"is_node": True, "name": str(arg)}
            elif isinstance(arg, (torch.dtype, torch.memory_format, torch.qscheme)):
                return str(arg)
            else:
                return arg

        def get_output_arg_info(arg: Node) -> Dict[str, Any]:
            node_rep: Dict[str, Any] = get_arg_info(arg)
            node_rep.update(get_node_info(arg))
            return node_rep

        if node.op == "output":
            node_rep["args"] = map_arg(
                node.args,
                get_output_arg_info,
            )

            # If there're multiple outputs then node_rep["args"][0] will be a tuple.
            # In this case we want to unpack the tuple.
            if isinstance(node_rep["args"][0], tuple):
                node_rep["args"] = node_rep["args"][0]
        else:
            node_rep["args"] = map_aggregate(node.args, get_arg_info)

        node_rep["kwargs"] = map_aggregate(node.kwargs, get_arg_info)
        node_rep["users"] = map_aggregate(list(node.users.keys()), get_user_info)
        serialized_dict["nodes"] += [node_rep]

    return serialized_dict<|MERGE_RESOLUTION|>--- conflicted
+++ resolved
@@ -379,15 +379,9 @@
                 # For quantized embedding tables we need to update the shape/type,
                 # so we check if the users of this get_attr is a quantized EB and this is the weight for the EB.
                 user_targets = {
-<<<<<<< HEAD
-                    _get_qualified_name(
-                        n.target
-                    ).replace("torch.fx.experimental.fx_acc.", "").replace("glow.fb.fx.", ""): n
-=======
                     _get_qualified_name(n.target)
                     .replace("torch.fx.experimental.fx_acc.", "")
                     .replace("glow.fb.fx.", ""): n
->>>>>>> fe0f9d1d
                     for n in node.users.keys()
                 }
                 if (
