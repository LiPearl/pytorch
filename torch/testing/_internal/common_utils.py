--- conflicted
+++ resolved
@@ -44,10 +44,6 @@
 
 import numpy as np
 
-<<<<<<< HEAD
-from torch.testing._internal.common_dtype import floating_types_and, integral_types, complex_types, get_all_dtypes
-=======
->>>>>>> 544c8e6a
 import expecttest
 from .._core import \
     (_compare_tensors_internal, _compare_scalars_internal, _compare_return_type)
