import enum
from typing import NamedTuple

from torch.fx.graph import Node

from typing import Dict, Any, List, Union, Callable

class NSSingleResultValuesType(str, enum.Enum):
    WEIGHT = 'weight'
    NODE_OUTPUT = 'node_output'
    NODE_INPUT = 'node_input'

NSSubgraph = NamedTuple(
    'NSSubgraph',
    [('start_node', Node), ('end_node', Node), ('base_op_node', Node)]
)

# TODO(future PR): see if we can use typing_extensions's TypedDict instead
# to properly type the various keys
# {
#   # one of NSSingleResultValuesType
#   'type': 'weight',
#   # the values of type specified above
#   'values': [torch.tensor(...), ...],
#   # name of the node directly before the logger
#   'prev_node_name': 'linear1',
#   # type of the underlying function or module
#   'prev_node_target_type': torch.nn.functional.linear  # or torch.nn.Linear, etc
#   # name of the node responsible for adding this logger
#   # Note: this may differ from prev_node_name if we are logging inputs
#   'ref_node_name': 'linear1',
#   # index of this node within the arg of the input/output node
#   # for example, in cat([x1, x2, x3], dim=0), x2 would have index_within_arg == 1
#   'index_within_arg': 0,
<<<<<<< HEAD
=======
#   # index of this node within the args of the input/output node
#   # for example, in add(x1, x2), x2 would have index_of_arg == 1
#   'index_of_arg': 0,
>>>>>>> 7b9764cb
# }
NSSingleResultType = Dict[str, Any]

# {
#   'layer_name_1': {  # subgraph name
#     'node_output': {  # results type (node_output, node_input, weight)
#       'model_name_a':  # model name
#          [NSSingleResultType, ...],  # results, ordered by index_within_arg
#       'model_name_b':
#          [NSSingleResultType, ...],
#     },
#   },
# }
#
NSResultsType = Dict[str, Dict[str, Dict[str, List[NSSingleResultType]]]]

# Defines the underlying target type of a node, for example:
# `F.conv1d` for a `call_function` conv node
# `nn.Conv1d` for a `call_module` node calling the forward of a `nn.Conv1d` module
# `'sigmoid'` for a `call_method` node calling `x.sigmoid()`
NSNodeTargetType = Union[Callable, str]<|MERGE_RESOLUTION|>--- conflicted
+++ resolved
@@ -32,12 +32,9 @@
 #   # index of this node within the arg of the input/output node
 #   # for example, in cat([x1, x2, x3], dim=0), x2 would have index_within_arg == 1
 #   'index_within_arg': 0,
-<<<<<<< HEAD
-=======
 #   # index of this node within the args of the input/output node
 #   # for example, in add(x1, x2), x2 would have index_of_arg == 1
 #   'index_of_arg': 0,
->>>>>>> 7b9764cb
 # }
 NSSingleResultType = Dict[str, Any]
 
